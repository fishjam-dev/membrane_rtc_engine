defmodule Membrane.RTC.Engine.Endpoint.WebRTC do
  @moduledoc """
  An Endpoint responsible for communicatiing with WebRTC peer.

  It is responsible for sending and receiving media tracks from other WebRTC peer (e.g. web browser).

  ## Signalling
  In order to operate correctly, this endpoint requires that the business logic implements
  the signalling channel to the peer it represents. Implementation details are not important to
  endpoint.

  Signalling in WebRTC is used to eg. facilitate SDP negotiation or send notifications regarding the session.
  This endpoint uses an abstraction of Media Events to achieve this.
  A Media Event is a black box message sent between the Client Library and this endpoint.

  The business logic will receive an encoded media event in binary form from both the endpoint and the client library.
  It's only responsibility is to feed the binary to either the endpoint or the client library.

  ### Message Protocol Definition
  The business logic must receive `t:media_event_message_t/0` message from the endpoint and forward it to the client
  over the implemented signalling channel. Mind you, this message will be wrapped with `t:Membrane.RTC.Engine.Message.EndpointMessage.t/0`

  **Example**
  ```elixir
  @impl GenServer
  def handle_info(%Membrane.RTC.Engine.Message.EndpointMessage{endpoint_id: endpoint, message: {:media_event, _event} = message}, state) do
    send state.channels[endpoint], message
    {:noreply, state}
  end
  ```

  Simmilarily, it must forward all media events it receives over the signalling channel to the endpoint
  by sending a `t:media_event_message_t/0` to it.

  Example.
  ```elixir
  @impl GenServer
  def handle_info({:media_event, origin, event}, state) do
    endpoint_id = state.peer_channel_to_endpoint_id[origin]
    Engine.message_endpoint(endpoint_id, {:media_event, event})
    {:noreply, state}
  end
  ```

  ### Client libraries
  The following client libraries for handling signalling messages are available:
  * [Typescript library intended for use in web browsers](https://github.com/membraneframework/membrane-webrtc-js)
  * [Android native library](https://github.com/membraneframework/membrane-webrtc-android)
  * [IOS native library](https://github.com/membraneframework/membrane-webrtc-ios)

  ## Monitoring track activity
  WebRTC Endpoint only monitors simulcast tracks activity, meaning that it never emits `Membrane.RTC.Engine.Event.TrackVariantPaused` event
  for non-simulcast tracks. The main reason is that it's impossible to tell if the screensharing track is inactive or not sending any packets because it contains static content.
  """
  use Membrane.Bin

  import Membrane.RTC.Utils

  require Membrane.Logger
  require Membrane.OpenTelemetry
  require Membrane.TelemetryMetrics

  alias ExSDP.Attribute.FMTP
  alias ExSDP.Attribute.RTPMapping
  alias Membrane.RTC.Engine

  alias __MODULE__.{
    MediaEvent,
    SimulcastConfig,
    TrackReceiver,
    TrackSender
  }

  alias Membrane.RTC.Engine.Notifications.TrackNotification
  alias Membrane.RTC.Engine.Track
  alias Membrane.WebRTC
  alias Membrane.WebRTC.{EndpointBin, SDP}

  @track_metadata_event [Membrane.RTC.Engine, :track, :metadata, :event]
  @peer_metadata_event [Membrane.RTC.Engine, :peer, :metadata, :event]

  @life_span_id "webrtc_endpoint.life_span"

  defmacrop bitrate_notification(estimation) do
    {:bitrate_estimation, estimation}
  end

  @type encoding_t() :: String.t()

  @typedoc """
  Type describing message format used to send media events both to the business logic
  and by the business logic to this endpoint.
  """
  @type media_event_message_t() :: {:media_event, binary()}

  def_options rtc_engine: [
                spec: pid(),
                description: "Pid of parent Engine"
              ],
              direction: [
                spec: EndpointBin.direction(),
                default: :sendrecv,
                description: """
                Direction of WebRTC Endpoint. Determines whether
                EndpointBin can send, receive or both send and receive media.
                For more information refer to t:EndpointBin.direction/0.
                """
              ],
              ice_name: [
                spec: String.t(),
                description: "Ice name is used in creating credentials for ice connnection"
              ],
              handshake_opts: [
                type: :list,
                spec: Keyword.t(),
                default: [],
                description: """
                Keyword list with options for handshake module. For more information please
                refer to `Membrane.ICE.Bin`
                """
              ],
              filter_codecs: [
                spec: ({RTPMapping.t(), FMTP.t() | nil} -> boolean()),
                default: &SDP.filter_mappings(&1),
                description: "Defines function which will filter SDP m-line by codecs"
              ],
              log_metadata: [
                spec: :list,
                spec: Keyword.t(),
                default: [],
                description: "Logger metadata used for endpoint bin and all its descendants"
              ],
              webrtc_extensions: [
                spec: [module()],
                default: [],
                description: """
                List of WebRTC extensions to use.

                Each module has to implement `Membrane.WebRTC.Extension.t()`.
                See `membrane_webrtc_plugin` documentation for a list of possible extensions.
                """
              ],
              extensions: [
                spec: %{
                  (encoding_name :: atom() | :any) => [Membrane.RTP.SessionBin.extension_t()]
                },
                default: %{},
                description: """
                A map pointing from encoding names to lists of extensions that should be used for given encodings.
                Encoding "`:any`" indicates that extensions should be applied regardless of encoding.

                A sample usage would be to add silence discarder to OPUS tracks when VAD extension is enabled.
                It can greatly reduce CPU usage in rooms when there are a lot of people but only a few of
                them are actively speaking.
                """
              ],
              integrated_turn_domain: [
                spec: binary() | nil,
                default: nil,
                description: "Domain address of integrated TURN Servers. Required for TLS TURN"
              ],
              integrated_turn_options: [
                spec: Membrane.ICE.Endpoint.integrated_turn_options_t(),
                default: []
              ],
              owner: [
                spec: pid(),
                description: """
                Pid of parent all notifications will be send to.

                To see possible notifications please refer to module docs.
                """
              ],
              trace_context: [
                spec: :list,
                default: [],
                description: "Trace context for otel propagation"
              ],
              parent_span: [
                spec: :opentelemetry.span_ctx() | nil,
                default: nil,
                description: "Parent span of #{@life_span_id}"
              ],
              video_tracks_limit: [
                spec: integer() | nil,
                default: nil,
                description: """
                Maximal number of video tracks that will be sent to the the browser at the same time.

                This variable indicates how many video tracks should be sent to the browser at the same time.
                If `nil` all video tracks this `#{inspect(__MODULE__)}` receives will be sent.
                """
              ],
              rtcp_receiver_report_interval: [
                spec: Membrane.Time.t() | nil,
                default: nil,
                description:
                  "Receiver reports's generation interval, set to nil to avoid reports generation"
              ],
              rtcp_sender_report_interval: [
                spec: Membrane.Time.t() | nil,
                default: nil,
                description:
                  "Sender reports's generation interval, set to nil to avoid reports generation"
              ],
              simulcast_config: [
                spec: SimulcastConfig.t(),
                default: %SimulcastConfig{},
                description: "Simulcast configuration"
              ],
              peer_metadata: [
                spec: any(),
                default: nil,
                description: "Peer metadata"
              ],
              telemetry_label: [
                spec: Membrane.TelemetryMetrics.label(),
                default: [],
                description: "Label passed to Membrane.TelemetryMetrics functions"
              ],
              toilet_capacity: [
                spec: pos_integer(),
                default: 200,
                description: "TrackReceiver toilet capacity"
              ]

  def_input_pad :input,
    demand_unit: :buffers,
    accepted_format: _any,
    availability: :on_request

  def_output_pad :output,
    demand_unit: :buffers,
    accepted_format: _any,
    availability: :on_request

  @impl true
  def handle_init(ctx, opts) do
    Membrane.TelemetryMetrics.register(@peer_metadata_event, opts.telemetry_label)
    Membrane.RTC.Utils.register_bandwidth_event(opts.telemetry_label)

    Membrane.TelemetryMetrics.execute(
      @peer_metadata_event,
      %{metadata: opts.peer_metadata},
      %{},
      opts.telemetry_label
    )

    if opts.trace_context != [], do: Membrane.OpenTelemetry.attach(opts.trace_context)

    start_span_opts =
      case opts.parent_span do
        nil -> []
        parent_span -> [parent_span: parent_span]
      end

    Membrane.OpenTelemetry.start_span(@life_span_id, start_span_opts)

    Membrane.OpenTelemetry.set_attribute(
      @life_span_id,
      :peer_metadata,
      inspect(opts.peer_metadata)
    )

    connection_allocator_module =
      if opts.simulcast_config.enabled,
        do: __MODULE__.RTPConnectionAllocator,
        else: __MODULE__.NoOpConnectionAllocator

    state =
      opts
      |> Map.from_struct()
      |> Map.merge(%{
        outbound_tracks: %{},
        inbound_tracks: %{},
        display_manager: nil,
        connection_prober: nil,
        connection_allocator_module: connection_allocator_module
      })

    {:endpoint, endpoint_id} = ctx.name
    {:ok, connection_prober} = state.connection_allocator_module.create()

    Membrane.ResourceGuard.register(ctx.resource_guard, fn ->
      state.connection_allocator_module.destroy(connection_prober)
    end)

    log_metadata = state.log_metadata ++ [webrtc_endpoint: endpoint_id]

    endpoint_bin = %EndpointBin{
      handshake_opts: state.handshake_opts,
      log_metadata: log_metadata,
      filter_codecs: state.filter_codecs,
      inbound_tracks: [],
      outbound_tracks: [],
      direction: state.direction,
      extensions: state.webrtc_extensions || [],
      integrated_turn_options: state.integrated_turn_options,
      trace_context: state.trace_context,
      trace_metadata: [ice_name: state.ice_name],
      parent_span: Membrane.OpenTelemetry.get_span(@life_span_id),
      rtcp_receiver_report_interval: state.rtcp_receiver_report_interval,
      rtcp_sender_report_interval: state.rtcp_sender_report_interval,
      simulcast?: state.simulcast_config.enabled,
      telemetry_label: state.telemetry_label
    }

    spec = {child(:endpoint_bin, endpoint_bin), log_metadata: log_metadata}
    {[spec: spec], %{state | log_metadata: log_metadata, connection_prober: connection_prober}}
  end

  @impl true
  def handle_child_notification(
        {:voice_activity_changed, vad},
        {:track_receiver, track_id},
        _ctx,
        state
      ) do
    event = to_media_event({:voice_activity, track_id, vad}) |> MediaEvent.encode()
    {[notify_parent: {:forward_to_parent, {:media_event, event}}], state}
  end

  @impl true
  def handle_child_notification(
        {:estimation, estimations},
        {:track_sender, track_id},
        _ctx,
        state
      ) do
    notification = %TrackNotification{
      track_id: track_id,
      notification: bitrate_notification(estimations)
    }

    {[notify_parent: {:publish, notification}], state}
  end

  @impl true
  def handle_child_notification({:new_tracks, tracks}, :endpoint_bin, ctx, state) do
    {:endpoint, endpoint_id} = ctx.name

    tracks =
      Enum.map(tracks, fn track ->
        metadata = Map.get(state.track_id_to_metadata, track.id)
        to_rtc_track(track, endpoint_id, metadata)
      end)

    inbound_tracks = update_tracks(tracks, state.inbound_tracks)

    send_if_not_nil(state.display_manager, {:add_inbound_tracks, ctx.name, tracks})

    Membrane.OpenTelemetry.add_event(@life_span_id, :publishing_new_tracks,
      tracks_ids: Enum.map(tracks, & &1.id)
    )

    {[notify_parent: {:publish, {:new_tracks, tracks}}],
     %{state | inbound_tracks: inbound_tracks}}
  end

  @impl true
  def handle_child_notification({:removed_tracks, tracks}, :endpoint_bin, ctx, state) do
    tracks = Enum.map(tracks, &to_rtc_track(&1, Map.get(state.inbound_tracks, &1.id)))
    inbound_tracks = update_tracks(tracks, state.inbound_tracks)

    track_senders =
      tracks
      |> Enum.map(&{:track_sender, &1.id})
      |> Enum.filter(&Map.has_key?(ctx.children, &1))

    actions = [
      remove_child: track_senders,
      notify_parent: {:publish, {:removed_tracks, tracks}}
    ]

    {actions, %{state | inbound_tracks: inbound_tracks}}
  end

  @impl true
  def handle_child_notification(
        {:new_track, track_id, rid, encoding, _depayloading_filter},
        _from,
        _ctx,
        state
      ) do
    track_telemetry_label = state.telemetry_label ++ [track_id: "#{track_id}:#{rid}"]

    Membrane.TelemetryMetrics.register(
      @track_metadata_event,
      track_telemetry_label
    )

    Membrane.TelemetryMetrics.execute(
      @track_metadata_event,
      %{metadata: Map.get(state.track_id_to_metadata, track_id)},
      %{},
      track_telemetry_label
    )

    Membrane.OpenTelemetry.add_event(@life_span_id, :track_ready, track_id: track_id)

    variant = to_track_variant(rid)

    {[notify_parent: {:track_ready, track_id, variant, encoding}], state}
  end

  @impl true
  def handle_child_notification({:negotiation_done, new_outbound_tracks}, _from, ctx, state) do
    new_outbound_tracks =
      Enum.map(new_outbound_tracks, &to_rtc_track(&1, Map.get(state.outbound_tracks, &1.id)))

    {:endpoint, endpoint_id} = ctx.name

    Enum.each(new_outbound_tracks, fn track ->
      case Engine.subscribe(state.rtc_engine, endpoint_id, track.id) do
        :ok ->
          Membrane.OpenTelemetry.add_event(@life_span_id, :subscribing_on_track,
            track_id: track.id
          )

          :ok

        {:error, :invalid_track_id} ->
          Membrane.Logger.debug("""
          Couldn't subscribe to the track: #{inspect(track.id)}. No such track.
          It was probably removed before we restarted ICE. Ignoring.
          """)

        {:error, reason} ->
          Membrane.OpenTelemetry.add_event(@life_span_id, :subscribing_on_track_error,
            track_id: track.id,
            reason: inspect(reason)
          )

          raise "Couldn't subscribe to the track: #{inspect(track.id)}. Reason: #{inspect(reason)}"
      end
    end)

    send_if_not_nil(state.display_manager, {:subscribe_tracks, ctx.name, new_outbound_tracks})
    {[], state}
  end

  @impl true
  def handle_child_notification(
        {:signal, {:offer_data, media_count, turns}},
        _element,
        _ctx,
        state
      ) do
    turns = get_turn_configs(turns, state)

    media_event =
      to_media_event({:signal, {:offer_data, media_count, turns}})
      |> MediaEvent.encode()

    Membrane.OpenTelemetry.add_event(@life_span_id, :custom_media_event_sent,
      event: inspect(media_event)
    )

    {[notify_parent: {:forward_to_parent, {:media_event, media_event}}], state}
  end

  @impl true
  def handle_child_notification(
        {:signal, _notification} = media_event_data,
        _element,
        _ctx,
        state
      ) do
    media_event = to_media_event(media_event_data) |> MediaEvent.encode()

    Membrane.OpenTelemetry.add_event(@life_span_id, :custom_media_event_sent,
      event: inspect(media_event)
    )

    {[notify_parent: {:forward_to_parent, {:media_event, media_event}}], state}
  end

  @impl true
  def handle_child_notification(
        {:variant_switched, new_variant, reason},
        {:track_receiver, track_id},
        _ctx,
        state
      ) do
    track = Map.fetch!(state.outbound_tracks, track_id)

    reason = if reason == :variant_inactive, do: :encoding_inactive, else: reason

    media_event =
      track.origin
      |> MediaEvent.encoding_switched(track_id, to_rid(new_variant), reason)
      |> MediaEvent.encode()

    {[notify_parent: {:forward_to_parent, {:media_event, media_event}}], state}
  end

  @impl true
  def handle_child_notification({:bandwidth_estimation, estimation} = msg, _from, _ctx, state) do
    Membrane.RTC.Utils.emit_bandwidth_event(estimation, state.telemetry_label)

    state.connection_allocator_module.update_bandwidth_estimation(
      state.connection_prober,
      estimation
    )

    media_event = to_media_event(msg) |> MediaEvent.encode()

    Membrane.OpenTelemetry.add_event(@life_span_id, :custom_media_event_sent,
      event: inspect(media_event)
    )

    {[notify_parent: {:forward_to_parent, {:media_event, media_event}}], state}
  end

  @impl true
  def handle_parent_notification({:ready, peers_in_room}, ctx, state) do
    # We've received confirmation from the RTC Engine that our peer is ready
    # alongside information about peers and tracks present in the room.
    # Forward this information to the client

    # FIXME: I don't think we actually need information about tracks in this media event
    {:endpoint, peer_id} = ctx.name
    event = MediaEvent.peer_accepted(peer_id, peers_in_room) |> MediaEvent.encode()

    {[notify_parent: {:forward_to_parent, {:media_event, event}}], state}
  end

  @impl true
  def handle_parent_notification({:new_peer, peer}, _ctx, state) do
    event = MediaEvent.peer_joined(peer) |> MediaEvent.encode()
    {[notify_parent: {:forward_to_parent, {:media_event, event}}], state}
  end

  @impl true
  def handle_parent_notification({:peer_left, peer_id}, _ctx, state) do
    event = MediaEvent.peer_left(peer_id) |> MediaEvent.encode()
    {[notify_parent: {:forward_to_parent, {:media_event, event}}], state}
  end

  @impl true
  def handle_parent_notification({:track_metadata_updated, track}, _ctx, state) do
    event =
      MediaEvent.track_updated(track.origin, track.id, track.metadata)
      |> MediaEvent.encode()

    state = put_in(state, [:outbound_tracks, track.id, :metadata], track.metadata)

    {[notify_parent: {:forward_to_parent, {:media_event, event}}], state}
  end

  @impl true
  def handle_parent_notification({:peer_metadata_updated, peer}, _ctx, state) do
    event = MediaEvent.peer_updated(peer) |> MediaEvent.encode()
    # TODO: update metadata in the state
    {[notify_parent: {:forward_to_parent, {:media_event, event}}], state}
  end

  @impl true
  def handle_parent_notification(
        %TrackNotification{
          track_id: track_id,
          notification: bitrate_notification(_estimation) = notification
        },
        _ctx,
        state
      ) do
    # Forward the data to the Track Receiver
    {[notify_child: {{:track_receiver, track_id}, notification}], state}
  end

  @impl true
  def handle_parent_notification({:tracks_priority, tracks}, _ctx, state) do
    media_event = MediaEvent.tracks_priority(tracks) |> MediaEvent.encode()
    {[notify_parent: {:forward_to_parent, {:media_event, media_event}}], state}
  end

  @impl true
  def handle_parent_notification({:new_tracks, tracks}, ctx, state) do
    # Don't subscribe to new tracks yet.
    # We will do this after ice restart is finished.
    # Notification :negotiation_done will inform us about it
    webrtc_tracks =
      Enum.map(
        tracks,
        &to_webrtc_track(&1)
      )

    outbound_tracks = update_tracks(tracks, state.outbound_tracks)

    media_event_actions =
      tracks
      |> Enum.group_by(& &1.origin)
      |> Enum.map(fn {origin, tracks} ->
        track_id_to_metadata = Map.new(tracks, &{&1.id, &1.metadata})

        media_event =
          origin
          |> MediaEvent.tracks_added(track_id_to_metadata)
          |> MediaEvent.encode()

        {:notify_parent, {:forward_to_parent, {:media_event, media_event}}}
      end)

    state = %{state | outbound_tracks: outbound_tracks}
    {media_event_actions ++ forward(:endpoint_bin, {:add_tracks, webrtc_tracks}, ctx), state}
  end

  @impl true
<<<<<<< HEAD
  def handle_parent_notification({:display_manager, display_manager_pid}, ctx, state) do
=======
  def handle_other({:remove_tracks, tracks} = msg, ctx, state) do
    media_event_actions =
      tracks
      |> Enum.group_by(& &1.origin)
      |> Enum.map(fn {origin, tracks} ->
        ids = Enum.map(tracks, & &1.id)
        event = origin |> MediaEvent.tracks_removed(ids) |> MediaEvent.encode()
        {:notify, {:forward_to_parent, {:media_event, event}}}
      end)

    {{:ok, media_event_actions ++ forward(:endpoint_bin, msg, ctx)}, state}
  end

  @impl true
  def handle_other({:display_manager, display_manager_pid}, ctx, state) do
>>>>>>> 40864ff7
    send_if_not_nil(
      display_manager_pid,
      {:register_endpoint, ctx.name, state.video_tracks_limit}
    )

    {[], %{state | display_manager: display_manager_pid}}
  end

  @impl true
  def handle_parent_notification({:media_event, event}, ctx, state) do
    case deserialize(event) do
      {:ok, data} ->
        Membrane.OpenTelemetry.add_event(@life_span_id, :custom_media_event_received,
          type: data[:type],
          data: inspect(data[:data])
        )

        handle_media_event(data, ctx, state)

      {:error, :invalid_media_event} ->
        Membrane.OpenTelemetry.add_event(@life_span_id, :invalid_custom_media_event_received,
          event: inspect(event)
        )

        Membrane.Logger.warn("Invalid media event #{inspect(event)}. Ignoring.")
        {[], state}
    end
  end

  @impl true
  def handle_parent_notification(msg, ctx, state) do
    {forward(:endpoint_bin, msg, ctx), state}
  end

  @impl true
  def handle_info({:display_manager, display_manager_pid}, ctx, state) do
    send_if_not_nil(
      display_manager_pid,
      {:register_endpoint, ctx.name, state.video_tracks_limit}
    )

    {[], %{state | display_manager: display_manager_pid}}
  end

  @impl true
  def handle_info({:enable_negotiability, track_id}, ctx, state) do
    track_receiver = {:track_receiver, track_id}

    forward_actions =
      if Map.has_key?(ctx.children, track_receiver),
        do: [notify_child: {track_receiver, {:set_negotiable, true}}],
        else: []

    {forward_actions, state}
  end

  @impl true
  def handle_pad_added(Pad.ref(:input, track_id) = pad, _ctx, state) do
    track = Map.fetch!(state.outbound_tracks, track_id)
    initial_target_variant = state.simulcast_config.initial_target_variant.(track)

    spec = {
      bin_input(pad)
      |> child({:track_receiver, track_id}, %TrackReceiver{
        track: track,
        initial_target_variant: initial_target_variant,
        connection_allocator: state.connection_prober,
        connection_allocator_module: state.connection_allocator_module,
        telemetry_label: state.telemetry_label
      })
<<<<<<< HEAD
      |> via_in(pad, options: [use_payloader?: false])
      |> get_child(:endpoint_bin),
      log_metadata: state.log_metadata
    }
=======
      |> via_in(pad, toilet_capacity: state.toilet_capacity, options: [use_payloader?: false])
      |> to(:endpoint_bin)
    ]
>>>>>>> 40864ff7

    {[spec: spec], state}
  end

  @impl true
  def handle_pad_added(Pad.ref(:output, {track_id, variant}) = pad, _ctx, state) do
    %Track{encoding: encoding} = track = Map.get(state.inbound_tracks, track_id)
    extensions = Map.get(state.extensions, encoding, []) ++ Map.get(state.extensions, :any, [])

    # EndpointBin expects `rid` to be nil for non simulcast tracks
    # assume that tracks with [:high] variants are non-simulcast
    rid = if state.inbound_tracks[track_id].variants == [:high], do: nil, else: to_rid(variant)

    spec = {
      get_child(:endpoint_bin)
      |> via_out(Pad.ref(:output, {track_id, rid}),
        options: [extensions: extensions, use_depayloader?: false]
      )
      |> via_in(Pad.ref(:input, {track_id, variant}))
      |> child({:track_sender, track_id}, %TrackSender{track: track}, get_if_exists: true)
      |> via_out(pad)
      |> bin_output(pad),
      log_metadata: state.log_metadata
    }

    {[spec: spec], state}
  end

  @impl true
  def handle_element_start_of_stream({:track_receiver, track_id}, _pad, _ctx, state) do
    track = Map.fetch!(state.outbound_tracks, track_id)

    if length(track.variants) > 1 do
      # Allocation negotiability is only applicable to simulcast tracks
      # We wait 500ms to enable it to enable reaching a target variant at the beginning of the stream
      # for better user experience.
      # We're starting the timer in `handle_element_start_of_stream` to facilitate
      # clients that don't send media right after SDP negotiation
      Process.send_after(self(), {:enable_negotiability, track_id}, 500)
    end

    {[], state}
  end

  @impl true
  def handle_element_start_of_stream(_element, _pad, _ctx, state) do
    {[], state}
  end

  @impl true
  def handle_pad_removed(Pad.ref(:input, track_id), _ctx, state) do
    {[remove_child: {:track_receiver, track_id}], state}
  end

  @impl true
  def handle_pad_removed(Pad.ref(:output, {_track_id, _variant}), _ctx, state) do
    {[], state}
  end

  defp handle_media_event(%{type: :join, data: %{metadata: metadata}}, _ctx, state) do
    {[notify_parent: {:ready, metadata}], state}
  end

  defp handle_media_event(%{type: :leave}, _ctx, state) do
    {[], state}
  end

  defp handle_media_event(
         %{type: :update_track_metadata, data: %{track_id: track_id, track_metadata: metadata}},
         _ctx,
         state
       ) do
    state = put_in(state, [:inbound_tracks, track_id, :metadata], metadata)
    {[notify_parent: {:update_track_metadata, track_id, metadata}], state}
  end

  defp handle_media_event(
         %{type: :update_peer_metadata, data: %{metadata: metadata}},
         _ctx,
         state
       ) do
    {[notify_parent: {:update_peer_metadata, metadata}], state}
  end

  defp handle_media_event(%{type: :sdp_offer, data: data}, ctx, state) do
    state = Map.put(state, :track_id_to_metadata, data.track_id_to_track_metadata)
    msg = {:signal, {:sdp_offer, data.sdp_offer.sdp, data.mid_to_track_id}}
    {forward(:endpoint_bin, msg, ctx), state}
  end

  defp handle_media_event(%{type: :candidate, data: data}, ctx, state) do
    msg = {:signal, {:candidate, data.candidate}}
    {forward(:endpoint_bin, msg, ctx), state}
  end

  defp handle_media_event(%{type: :renegotiate_tracks}, ctx, state) do
    msg = {:signal, :renegotiate_tracks}
    {forward(:endpoint_bin, msg, ctx), state}
  end

  defp handle_media_event(%{type: :set_target_track_variant, data: data}, ctx, state) do
    msg = {:set_target_variant, to_track_variant(data.variant)}
    {forward({:track_receiver, data.track_id}, msg, ctx), state}
  end

  defp handle_media_event(%{type: :prioritize_track, data: data}, ctx, state) do
    msg = {:prioritize_track, ctx.name, data.track_id}
    send_if_not_nil(state.display_manager, msg)
    {[], state}
  end

  defp handle_media_event(%{type: :unprioritize_track, data: data}, ctx, state) do
    msg = {:unprioritize_track, ctx.name, data.track_id}
    send_if_not_nil(state.display_manager, msg)
    {[], state}
  end

  defp handle_media_event(%{type: :prefered_video_sizes, data: data}, _ctx, state) do
    msg =
      {:prefered_video_sizes, data.big_screens, data.medium_screens, data.small_screens,
       data.same_size?}

    send_if_not_nil(state.display_manager, msg)
    {[], state}
  end

  defp get_turn_configs(turn_servers, state) do
    Enum.map(turn_servers, fn
      %{secret: secret} = turn_server ->
        {username, password} = generate_turn_credentials(state.ice_name, secret)

        case state.integrated_turn_domain do
          nil -> turn_server
          domain -> Map.put(turn_server, :domain_name, domain)
        end
        |> Map.delete(:secret)
        |> Map.put(:username, username)
        |> Map.put(:password, password)

      other ->
        other
    end)
  end

  defp update_tracks(tracks, track_id_to_track),
    do:
      Enum.reduce(tracks, track_id_to_track, fn track, acc ->
        Map.put(acc, track.id, track)
      end)

  defp to_media_event({:signal, {:sdp_answer, answer, mid_to_track_id}}),
    do: MediaEvent.sdp_answer(answer, mid_to_track_id)

  defp to_media_event({:signal, {:offer_data, tracks_types, turns}}),
    do: MediaEvent.offer_data(tracks_types, turns)

  defp to_media_event({:signal, {:candidate, candidate, sdp_m_line_index}}),
    do: MediaEvent.candidate(candidate, sdp_m_line_index)

  defp to_media_event({:signal, {:sdp_offer, offer}}),
    do: MediaEvent.sdp_offer(offer)

  defp to_media_event({:voice_activity, track_id, vad}),
    do: MediaEvent.voice_activity(track_id, vad)

  defp to_media_event({:bandwidth_estimation, estimation}),
    do: MediaEvent.bandwidth_estimation(estimation)

  defp deserialize(string) when is_binary(string) do
    case MediaEvent.decode(string) do
      {:ok, %{type: :custom, data: data}} -> {:ok, data}
      {:ok, event} -> {:ok, event}
      {:error, _reason} = error -> error
    end
  end

  defp to_rtc_track(%WebRTC.Track{} = track, %Engine.Track{} = original_track) do
    to_rtc_track(track, original_track.origin, original_track.metadata)
  end

  defp to_rtc_track(%WebRTC.Track{} = track, origin, metadata) do
    extension_key = WebRTC.Extension

    variants = Enum.map(track.rids || [nil], &to_track_variant(&1))

    Engine.Track.new(
      track.type,
      track.stream_id,
      origin,
      track.encoding,
      track.rtp_mapping.clock_rate,
      track.fmtp,
      id: track.id,
      variants: variants,
      active?: track.status != :disabled,
      metadata: metadata,
      ctx: %{extension_key => track.extmaps},
      payload_type: track.rtp_mapping.payload_type
    )
  end

  defp to_webrtc_track(%Engine.Track{} = track) do
    track = if track.active?, do: track, else: Map.put(track, :status, :disabled)
    extmaps = Map.get(track.ctx, WebRTC.Extension, [])
    track = Map.put(track, :extmaps, extmaps)
    WebRTC.Track.new(track.type, track.stream_id, to_keyword_list(track))
  end

  defp to_keyword_list(%Engine.Track{} = struct),
    do: Map.from_struct(struct) |> to_keyword_list()

  defp to_keyword_list(%{} = map), do: Enum.map(map, fn {key, value} -> {key, value} end)

  defp to_track_variant(rid) when rid in ["h", nil], do: :high
  defp to_track_variant("m"), do: :medium
  defp to_track_variant("l"), do: :low

  defp to_rid(:high), do: "h"
  defp to_rid(:medium), do: "m"
  defp to_rid(:low), do: "l"
end<|MERGE_RESOLUTION|>--- conflicted
+++ resolved
@@ -606,10 +606,7 @@
   end
 
   @impl true
-<<<<<<< HEAD
-  def handle_parent_notification({:display_manager, display_manager_pid}, ctx, state) do
-=======
-  def handle_other({:remove_tracks, tracks} = msg, ctx, state) do
+  def handle_parent_notification({:remove_tracks, tracks} = msg, ctx, state) do
     media_event_actions =
       tracks
       |> Enum.group_by(& &1.origin)
@@ -623,8 +620,7 @@
   end
 
   @impl true
-  def handle_other({:display_manager, display_manager_pid}, ctx, state) do
->>>>>>> 40864ff7
+  def handle_parent_notification({:display_manager, display_manager_pid}, ctx, state) do
     send_if_not_nil(
       display_manager_pid,
       {:register_endpoint, ctx.name, state.video_tracks_limit}
@@ -695,16 +691,10 @@
         connection_allocator_module: state.connection_allocator_module,
         telemetry_label: state.telemetry_label
       })
-<<<<<<< HEAD
-      |> via_in(pad, options: [use_payloader?: false])
+      |> via_in(pad, options: [use_payloader?: false], toilet_capacity: state.toilet_capacity)
       |> get_child(:endpoint_bin),
       log_metadata: state.log_metadata
     }
-=======
-      |> via_in(pad, toilet_capacity: state.toilet_capacity, options: [use_payloader?: false])
-      |> to(:endpoint_bin)
-    ]
->>>>>>> 40864ff7
 
     {[spec: spec], state}
   end
