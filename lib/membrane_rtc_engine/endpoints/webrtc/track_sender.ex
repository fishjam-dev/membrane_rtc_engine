defmodule Membrane.RTC.Engine.Endpoint.WebRTC.TrackSender do
  @moduledoc false

  # TrackSender:
  # * adds `is_keyframe` flag to each buffer's metadata
  # (will be removed after releasing new RTP plugin)
  # * tracks encoding activity

  use Membrane.Filter

  require Membrane.Logger

  alias Membrane.{Buffer, Time}
  alias Membrane.RTC.Engine.BitrateEstimator
  alias Membrane.RTC.Engine.Endpoint.WebRTC.VariantTracker
  alias Membrane.RTC.Engine.Event.{TrackVariantPaused, TrackVariantResumed, VoiceActivityChanged}
  alias Membrane.RTC.Engine.Track

  @keyframe_request_interval_ms 500
  @variant_statuses_check_interval_s 1

  @start_variant_check_timer {:start_timer,
                              {:check_variant_statuses,
                               Time.seconds(@variant_statuses_check_interval_s)}}
  @stop_variant_check_timer {:stop_timer, :check_variant_statuses}

  @start_bitrate_estimation_timer {:start_timer, {:estimate_bitrate, Time.seconds(1)}}

  def_options track: [
                type: :struct,
                spec: Membrane.RTC.Engine.Track.t(),
                description: "Track this sender will maintain"
              ],
              telemetry_label: [
                spec: Membrane.TelemetryMetrics.label(),
                default: [],
                description: "Label passed to Membrane.TelemetryMetrics functions"
              ]

  def_input_pad :input,
    availability: :on_request,
    mode: :pull,
    demand_mode: :auto,
    accepted_format: Membrane.RTP

  def_output_pad :output,
    availability: :on_request,
    mode: :pull,
    demand_mode: :auto,
    accepted_format: Membrane.RTP

  @impl true
  def handle_init(_ctx, %__MODULE__{track: track, telemetry_label: telemetry_label}) do
    {[],
     %{
       track: track,
       trackers: %{},
       bitrate_estimators: %{},
       requested_keyframes: MapSet.new(),
       telemetry_label: telemetry_label
     }}
  end

  @impl true
  def handle_pad_added(Pad.ref(:input, id), %{playback: playback}, state) do
    {_track_id, variant} = id
    telemetry_label = state.telemetry_label ++ [track_id: "#{state.track.id}:#{variant}"]
    Membrane.RTC.Utils.telemetry_register(telemetry_label)

    {actions, state} =
<<<<<<< HEAD
      if playback == :playing do
=======
      if playback_state == :playing and Track.is_simulcast?(state.track) do
>>>>>>> 40864ff7
        # we need to reset timer and all existing variant
        # trackers to ensure that new tracker's state won't
        # be checked too fast

        state =
          Enum.reduce(state.trackers, state, fn {variant, tracker}, state ->
            put_in(state, [:trackers, variant], VariantTracker.reset(tracker))
          end)

        actions = [@stop_variant_check_timer, @start_variant_check_timer]

        {actions, state}
      else
        {[], state}
      end

    tracker =
      if Track.is_simulcast?(state.track) do
        VariantTracker.new(variant)
      else
        # assume that non-simulcast tracks are always active
        # we also don't start variant tracker timer
        # and don't increment samples for them
        VariantTracker.new(variant, 0)
      end

    state =
      state
      |> put_in([:bitrate_estimators, variant], BitrateEstimator.new())
      |> put_in([:trackers, variant], tracker)

    {actions, state}
  end

  @impl true
  def handle_pad_added(Pad.ref(:output, _id) = pad, %{playback: playback}, state) do
    actions =
      if playback == :playing do
        activate_pad_actions(pad)
      else
        []
      end

    {actions, state}
  end

  @impl true
  def handle_pad_removed(Pad.ref(:output, {_track_id, variant}), _ctx, state) do
    {_tracker, state} = pop_in(state, [:trackers, variant])
    {[], state}
  end

  @impl true
  def handle_pad_removed(Pad.ref(:input, {_track_id, variant}), _ctx, state) do
    {_estimator, state} = pop_in(state, [:bitrate_estimators, variant])
    {[], state}
  end

  @impl true
  def handle_stream_format(_pad, _format, _ctx, state) do
    {[], state}
  end

  @impl true
  def handle_playing(ctx, state) do
    actions =
      ctx.pads
      |> Enum.filter(fn {_pad_id, %{name: name}} -> name == :output end)
      |> Enum.flat_map(fn {pad, _pad_data} -> activate_pad_actions(pad) end)

    actions =
      if Track.is_simulcast?(state.track) do
        actions ++ [@start_variant_check_timer, @start_bitrate_estimation_timer]
      else
        actions ++ [@start_bitrate_estimation_timer]
      end

    {actions, state}
  end

  @impl true
  def handle_tick(:estimate_bitrate, _ctx, state) do
    {estimations, state} =
      state.bitrate_estimators
      |> Enum.reduce({%{}, state}, fn {variant, estimator}, {estimations, state} ->
        case BitrateEstimator.estimate(estimator) do
          {:ok, estimation, estimator} ->
            {Map.put(estimations, variant, estimation),
             put_in(state, [:bitrate_estimators, variant], estimator)}

          {:error, :not_enough_data} ->
            {estimations, state}
        end
      end)

    {[notify_parent: {:estimation, estimations}], state}
  end

  @impl true
  def handle_tick(:check_variant_statuses, _ctx, state) do
    Enum.flat_map_reduce(state.trackers, state, fn {variant, tracker}, state ->
      check_variant_status(variant, tracker, state)
    end)
  end

  @impl true
  def handle_tick({:request_keyframe, variant}, _ctx, state) do
    Membrane.Logger.debug("""
    Didn't receive keyframe for variant: #{variant} in #{@keyframe_request_interval_ms}. Retrying.
    """)

    pad = Pad.ref(:input, {state.track.id, variant})
    actions = [event: {pad, %Membrane.KeyframeRequestEvent{}}]

    {actions, state}
  end

  @impl true
  def handle_event(
        Pad.ref(:output, _id),
        %Membrane.KeyframeRequestEvent{},
        _ctx,
        %{track: %Track{type: :audio}} = state
      ) do
    {[], state}
  end

  @impl true
  def handle_event(
        Pad.ref(:output, {track_id, variant}),
        %Membrane.KeyframeRequestEvent{} = event,
        _ctx,
        state
      ) do
    cond do
      MapSet.member?(state.requested_keyframes, variant) ->
        Membrane.Logger.debug("Requested keyframe but we are already awaiting it. Ignoring.")
        {[], state}

      state.trackers[variant].status == :active ->
        Membrane.Logger.debug("Requesting keyframe for #{inspect(variant)}")
        requested_keyframes = MapSet.put(state.requested_keyframes, variant)
        state = %{state | requested_keyframes: requested_keyframes}

        interval = Time.milliseconds(@keyframe_request_interval_ms)

        actions = [
          event: {Pad.ref(:input, {track_id, variant}), event},
          start_timer: {{:request_keyframe, variant}, interval}
        ]

        {actions, state}

      true ->
        {[], state}
    end
  end

  @impl true
  def handle_event(
        Pad.ref(:input, {track_id, variant}),
        %Membrane.RTP.VadEvent{vad: vad},
        _ctx,
        state
      ) do
    output_pad = Pad.ref(:output, {track_id, variant})

    event = %VoiceActivityChanged{
      voice_activity: vad
    }

    {[event: {output_pad, event}], state}
  end

  @impl true
  def handle_event(pad, event, ctx, state) do
    super(pad, event, ctx, state)
  end

  @impl true
  def handle_process(
        Pad.ref(:input, {_track_id, variant}) = input_pad,
        buffer,
        ctx,
        %{track: track} = state
      ) do
    Membrane.RTC.Utils.emit_packet_arrival_event(
      buffer.payload,
      state.track.encoding,
      state.telemetry_label
    )

    state =
      if Track.is_simulcast?(track) do
        update_in(state, [:trackers, variant], &VariantTracker.increment_samples(&1))
      else
        state
      end
      |> update_in([:bitrate_estimators, variant], &BitrateEstimator.process(&1, buffer))

    buffer = add_is_keyframe_flag(buffer, track)

    {actions, state} =
      if MapSet.member?(state.requested_keyframes, variant) and buffer.metadata.is_keyframe do
        Membrane.Logger.debug(
          "Received keyframe for #{variant}. Removing it from keyframe request queue."
        )

        requested_keyframes = MapSet.delete(state.requested_keyframes, variant)
        actions = [stop_timer: {:request_keyframe, variant}]
        {actions, %{state | requested_keyframes: requested_keyframes}}
      else
        {[], state}
      end

    output_pad = to_output_pad(input_pad)
    # FIXME
    # it's possible that we will have
    # input pad but we won't have
    # corresponding output pad yet
    # (refer to MC-68)
    actions =
      if Map.has_key?(ctx.pads, output_pad) and state.trackers[variant].status == :active do
        actions ++ [buffer: {output_pad, buffer}]
      else
        actions
      end

    {actions, state}
  end

  @impl true
  def handle_end_of_stream(input_pad, ctx, state) do
    output_pad = to_output_pad(input_pad)

    if Map.has_key?(ctx.pads, output_pad) do
      {[end_of_stream: output_pad], state}
    else
      {[], state}
    end
  end

  defp check_variant_status(variant, tracker, state) do
    pad = Pad.ref(:output, {state.track.id, variant})

    {actions, tracker, state} =
      case VariantTracker.check_variant_status(tracker) do
        {:ok, tracker} ->
          {[], tracker, state}

        {:status_changed, tracker, :active} ->
          event = %TrackVariantResumed{variant: variant}
          {[event: {pad, event}], tracker, state}

        {:status_changed, tracker, :inactive} ->
          event = %TrackVariantPaused{variant: variant}

          actions =
            if MapSet.member?(state.requested_keyframes, variant) do
              [stop_timer: {:request_keyframe, variant}]
            else
              []
            end

          state = Map.update!(state, :requested_keyframes, &MapSet.delete(&1, variant))
          {actions ++ [event: {pad, event}], tracker, state}
      end

    state = put_in(state, [:trackers, variant], tracker)
    {actions, state}
  end

  defp add_is_keyframe_flag(buffer, %Track{encoding: encoding}) do
    is_keyframe =
      case encoding do
        :OPUS -> true
        :H264 -> Membrane.RTP.H264.Utils.is_keyframe(buffer.payload)
        :VP8 -> Membrane.RTP.VP8.Utils.is_keyframe(buffer.payload)
      end

    new_metadata = Map.put(buffer.metadata, :is_keyframe, is_keyframe)
    %Buffer{buffer | metadata: new_metadata}
  end

  defp activate_pad_actions(Pad.ref(:output, {_track_id, variant}) = pad) do
    [stream_format: {pad, %Membrane.RTP{}}, event: {pad, %TrackVariantResumed{variant: variant}}]
  end

  defp to_output_pad(Pad.ref(:input, {_track_id, _encoding} = pad_id)) do
    Pad.ref(:output, pad_id)
  end
end<|MERGE_RESOLUTION|>--- conflicted
+++ resolved
@@ -68,11 +68,7 @@
     Membrane.RTC.Utils.telemetry_register(telemetry_label)
 
     {actions, state} =
-<<<<<<< HEAD
-      if playback == :playing do
-=======
       if playback_state == :playing and Track.is_simulcast?(state.track) do
->>>>>>> 40864ff7
         # we need to reset timer and all existing variant
         # trackers to ensure that new tracker's state won't
         # be checked too fast
