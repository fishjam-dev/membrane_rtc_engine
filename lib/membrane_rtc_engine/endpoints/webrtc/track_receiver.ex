defmodule Membrane.RTC.Engine.Endpoint.WebRTC.TrackReceiver do
  @moduledoc """
  Element responsible for handling WebRTC track.

  Its main responsibility is to request the highest available
  track variant. If currently used track variant becomes inactive,
  TrackReceiver will switch to the next available variant.

  Outgoing RTP packets belong to the same sequence number
  and timestamp spaces but they are not guaranteed to be in order and
  contiguous.

  To unpack RTP see `Membrane.RTC.Engine.Track.get_depayloader/1`.

  To control TrackReceiver behavior see `t:control_messages/0`.

  TrackReceiver also emits some notifications. They are defined
  in `t:notifications/0`.
  """
  use Membrane.Filter

  require Membrane.Logger

  alias Membrane.RTC.Engine.Endpoint.WebRTC.{
    ConnectionAllocator.AllocationGrantedNotification,
    Forwarder,
    VariantSelector
  }

  alias Membrane.RTC.Engine.Track

  alias Membrane.RTC.Engine.Track

  alias Membrane.RTC.Engine.Event.{
    RequestTrackVariant,
    TrackVariantPaused,
    TrackVariantResumed,
    TrackVariantSwitched,
    VoiceActivityChanged
  }

  alias Membrane.RTC.Engine.Track

  @typedoc """
  Reason of track variant switch.

  * `:low_bandwidth` - bandwidth was too low to maintain current track quality
  * `:variant_inactive` - variant became inactive
  * `:other` - it was hard to determine the exact reason
  """
  @type variant_switch_reason() :: :low_bandwidth | :variant_inactive | :other

  @typedoc """
  Messages that can be sent to TrackReceiver to control its behavior.
  """
  @type control_messages() :: set_target_variant() | set_negotiable?()

  @typedoc """
  Changes target track variant.

  Target track variant is variant that will be forwarded
  whenever it is active.
  """
  @type set_target_variant() :: {:set_target_variant, Track.variant()}

  @typedoc """
  Changes negotiability status of the TrackReceiver.

  Negotiability refers to the setting in `Membrane.RTC.Engine.Endpoint.WebRTC.ConnectionAllocator`
  that determines if the allocation for the TrackReceiver can be negotiated.
  """
  @type set_negotiable?() :: {:set_negotiable?, boolean()}

  @typedoc """
  Notifications that TrackReceiver emits.
  """
  @type notifications() :: variant_switched() | voice_activity_changed()

  @typedoc """
  Notification emitted whenever TrackReceiver starts receiving a new track variant.
  """
  @type variant_switched() :: {:variant_switched, Track.variant(), variant_switch_reason()}

  @typedoc """
  Notfication emitted when TrackReceiver receives an update on voice activity
  """
  @type voice_activity_changed() :: {:voice_activity_changed, :silence | :speech}

  def_options track: [
                type: :struct,
                spec: Track.t(),
                description: "Track this adapter will maintain"
              ],
              initial_target_variant: [
                spec: Membrane.RTC.Engine.Track.variant(),
                description: """
                Track variant that will be forwarded whenever it is active.
                Can be changed with `t:set_target_variant_msg/0`.
                """
              ],
              keyframe_request_interval: [
                spec: Membrane.Time.t() | nil,
                default: nil,
                description: """
                Defines how often keyframe requests should be sent for
                currently used track variant.

                This option should be used in very specific cases (e.g. see HLS endpoint)
                as generating keyframes increases track bitrate and might introduce
                additional delay.
                """
              ],
              connection_allocator_module: [
                spec: module(),
                default: Membrane.RTC.Engine.Endpoint.WebRTC.NoOpConnectionAllocator,
                description: """
                Module implementing `Membrane.RTC.Engine.Endpoint.WebRTC.ConnectionAllocator` behavior
                that should be used by the TrackReceiver.
                """
              ],
              connection_allocator: [
                spec: pid() | nil,
                default: nil,
                description: """
                PID of the instance of the ConnectionAllocator that should be used by the TrackReceiver
                """
              ],
              allocation_negotiable?: [
                spec: boolean(),
                default: false,
                description: """
                Option defining whether allocation for this Track Receiver should be negotiable.

                Trying to enable negotiability for tracks that are inherently non-negotiable, also
                known as non-simulcast tracks, will result in a crash.

                This value can later be changed by sending a `set_negotiable?/0` control message to this Element.
                """
              ],
              telemetry_label: [
                spec: Membrane.TelemetryMetrics.label(),
                default: [],
                description: "Label passed to Membrane.TelemetryMetrics functions"
              ]

  def_input_pad :input,
    availability: :always,
    mode: :push,
    accepted_format: Membrane.RTP

  def_output_pad :output,
    availability: :always,
    mode: :push,
    accepted_format: Membrane.RTP

  @impl true
  def handle_init(_ctx, %__MODULE__{
        connection_allocator: connection_allocator,
        track: track,
        initial_target_variant: initial_target_variant,
        keyframe_request_interval: keyframe_request_interval,
        connection_allocator_module: connection_allocator_module,
        allocation_negotiable?: allocation_negotiable?,
        telemetry_label: telemetry_label
      }) do
    telemetry_label = telemetry_label ++ [track_id: "#{track.id}"]
    Membrane.RTC.Utils.register_variant_switched_event(telemetry_label)

    forwarder = Forwarder.new(track.encoding, track.clock_rate)

    selector =
      VariantSelector.new(
        track,
        connection_allocator_module,
        connection_allocator,
        initial_target_variant: initial_target_variant,
        negotiable?: allocation_negotiable?
      )

    state = %{
      track: track,
      forwarder: forwarder,
      selector: selector,
      needs_reconfiguration: false,
      keyframe_request_interval: keyframe_request_interval,
      connection_allocator: connection_allocator,
      connection_allocator_module: connection_allocator_module,
      telemetry_label: telemetry_label
    }

    {[], state}
  end

  @impl true
  def handle_playing(_ctx, %{keyframe_request_interval: interval} = state) do
    actions = if interval, do: [start_timer: {:request_keyframe, interval}], else: []
    {actions, state}
  end

  @impl true
  def handle_tick(:request_keyframe, _ctx, state) do
    {maybe_request_keyframe(state.selector.current_variant), state}
  end

  @impl true
  def handle_event(_pad, %VoiceActivityChanged{voice_activity: vad}, _ctx, state) do
    {[notify_parent: {:voice_activity_changed, vad}], state}
  end

  @impl true
  def handle_event(_pad, %TrackVariantSwitched{} = event, _ctx, state) do
    Membrane.Logger.debug("Received event: #{inspect(event)}")
<<<<<<< HEAD
    selector = VariantSelector.set_current_variant(state.selector, new_variant)
    actions = [notify_parent: {:variant_switched, new_variant}]
=======

    Membrane.RTC.Utils.emit_variant_switched_event(
      event.new_variant,
      event.reason,
      state.telemetry_label
    )

    selector = VariantSelector.set_current_variant(state.selector, event.new_variant)
    actions = [notify: {:variant_switched, event.new_variant, event.reason}]
>>>>>>> 645859bc
    state = %{state | selector: selector, needs_reconfiguration: true}
    {actions, state}
  end

  @impl true
  def handle_event(_pad, %TrackVariantPaused{variant: variant} = event, _ctx, state) do
    Membrane.Logger.debug("Received event: #{inspect(event)}")
    {selector, selector_action} = VariantSelector.variant_inactive(state.selector, variant)
    actions = handle_selector_action(selector_action)
    state = %{state | selector: selector}
    {actions, state}
  end

  @impl true
  def handle_event(_pad, %TrackVariantResumed{variant: variant} = event, _ctx, state) do
    Membrane.Logger.debug("Received event: #{inspect(event)}")
    {selector, selector_action} = VariantSelector.variant_active(state.selector, variant)
    actions = handle_selector_action(selector_action)
    state = %{state | selector: selector}
    {actions, state}
  end

  @impl true
  def handle_event(_pad, %Membrane.KeyframeRequestEvent{}, _ctx, state) do
    {maybe_request_keyframe(state.selector.current_variant), state}
  end

  @impl true
  def handle_event(pad, event, ctx, state) do
    super(pad, event, ctx, state)
  end

  @impl true
  def handle_process(_pad, buffer, _ctx, state) do
    forwarder =
      if state.needs_reconfiguration,
        do: Forwarder.reconfigure(state.forwarder, buffer),
        else: state.forwarder

    {forwarder, buffer} = Forwarder.align(forwarder, buffer)

    state = %{
      state
      | forwarder: forwarder,
        needs_reconfiguration: false
    }

    actions =
      if buffer do
        state.connection_allocator_module.buffer_sent(state.connection_allocator, buffer)
        [buffer: {:output, buffer}]
      else
        []
      end

    {actions, state}
  end

  @impl true
  def handle_parent_notification({:set_negotiable, negotiable?}, _ctx, state) do
    VariantSelector.set_negotiable(state.selector, negotiable?)
    {[], state}
  end

  @impl true
  def handle_parent_notification({:set_target_variant, variant}, _ctx, state) do
    if variant not in state.track.variants do
      raise("""
      Tried to set invalid target variant: #{inspect(variant)} for track: #{inspect(state.track)}.
      """)
    end

    Membrane.Logger.debug("Setting target variant #{variant}")

    {selector, selector_action} = VariantSelector.set_target_variant(state.selector, variant)
    actions = handle_selector_action(selector_action)
    {actions, %{state | selector: selector}}
  end

  @impl true
  def handle_parent_notification({:bitrate_estimation, _estimation}, _ctx, state) do
    # Handle bitrate estimations of incoming variants
    # We're currently ignoring this information
    {[], state}
  end

  @impl true
  def handle_info(
        %AllocationGrantedNotification{allocation: allocation},
        _ctx,
        state
      ) do
    {selector, selector_action} =
      VariantSelector.set_bandwidth_allocation(state.selector, allocation)

    actions = handle_selector_action(selector_action)
    {actions, %{state | selector: selector}}
  end

  @impl true
  def handle_info(:decrease_your_allocation, _ctx, state) do
    {selector, selector_action} = VariantSelector.decrease_allocation(state.selector)
    actions = handle_selector_action(selector_action)
    {actions, %{state | selector: selector}}
  end

  # FIXME
  # this guard is too complicated and might mean
  # we are doing something incorrectly
  @impl true
  def handle_info(:send_padding_packet, ctx, state)
      when not ctx.pads.output.end_of_stream? and ctx.playback == :playing and
             ctx.pads.output.stream_format != nil do
    {forwarder, buffer} = Forwarder.generate_padding_packet(state.forwarder, state.track)

    actions =
      if buffer do
        state.connection_allocator_module.probe_sent(state.connection_allocator)
        [buffer: {:output, buffer}]
      else
        []
      end

    {actions, %{state | forwarder: forwarder}}
  end

  @impl true
  def handle_info(:send_padding_packet, _ctx, state) do
    Process.send_after(self(), :send_padding_packet, 100)
    {[], state}
  end

  defp maybe_request_keyframe(nil), do: []

  defp maybe_request_keyframe(_current_variant),
    do: [event: {:input, %Membrane.KeyframeRequestEvent{}}]

  defp handle_selector_action({:request, variant, reason}),
    do: [event: {:input, %RequestTrackVariant{variant: variant, reason: reason}}]

  defp handle_selector_action(_other_action), do: []
end<|MERGE_RESOLUTION|>--- conflicted
+++ resolved
@@ -210,10 +210,6 @@
   @impl true
   def handle_event(_pad, %TrackVariantSwitched{} = event, _ctx, state) do
     Membrane.Logger.debug("Received event: #{inspect(event)}")
-<<<<<<< HEAD
-    selector = VariantSelector.set_current_variant(state.selector, new_variant)
-    actions = [notify_parent: {:variant_switched, new_variant}]
-=======
 
     Membrane.RTC.Utils.emit_variant_switched_event(
       event.new_variant,
@@ -222,8 +218,7 @@
     )
 
     selector = VariantSelector.set_current_variant(state.selector, event.new_variant)
-    actions = [notify: {:variant_switched, event.new_variant, event.reason}]
->>>>>>> 645859bc
+    actions = [notify_parent: {:variant_switched, event.new_variant, event.reason}]
     state = %{state | selector: selector, needs_reconfiguration: true}
     {actions, state}
   end
