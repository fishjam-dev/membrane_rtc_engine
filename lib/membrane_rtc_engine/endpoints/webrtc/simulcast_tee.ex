--- conflicted
+++ resolved
@@ -5,7 +5,6 @@
   require Membrane.Logger
   require Membrane.TelemetryMetrics
 
-<<<<<<< HEAD
   alias Membrane.RTC.Engine.Event.{
     RequestTrackVariant,
     TrackVariantPaused,
@@ -14,10 +13,6 @@
   }
 
   alias Membrane.RTC.Engine.Exception.{RequestTrackVariantError, TrackVariantStateError}
-=======
-  alias Membrane.RTC.Engine.Endpoint.WebRTC.Forwarder
-  alias Membrane.RTC.Engine.Event.{TrackVariantPaused, TrackVariantResumed, TrackVariantSwitched}
->>>>>>> e42861f1
 
   alias Membrane.RTC.Utils
 
@@ -75,13 +70,8 @@
     {:ok,
      %{
        track: opts.track,
-<<<<<<< HEAD
        routes: %{},
        inactive_encodings: opts.track.simulcast_encodings
-=======
-       forwarders: %{},
-       inactive_encodings: MapSet.new(opts.track.simulcast_encodings)
->>>>>>> e42861f1
      }}
   end
 
@@ -93,17 +83,7 @@
       ) do
     Utils.telemetry_register(ctx.pads[pad].options.telemetry_label)
 
-<<<<<<< HEAD
     state = update_in(state, [:inactive_encodings], &List.delete(&1, encoding))
-=======
-    state = update_in(state, [:inactive_encodings], &MapSet.delete(&1, encoding))
-
-    state =
-      Enum.reduce(state.forwarders, state, fn {endpoint_id, forwarder}, state ->
-        forwarder = Forwarder.encoding_active(forwarder, encoding)
-        put_in(state, [:forwarders, endpoint_id], forwarder)
-      end)
->>>>>>> e42861f1
 
     actions =
       if playback_state == :playing do
@@ -157,10 +137,7 @@
 
   @impl true
   def handle_pad_removed(Pad.ref(:input, {_track_id, _rid}), _context, state) do
-<<<<<<< HEAD
     # TODO should we do something here?
-=======
->>>>>>> e42861f1
     {:ok, state}
   end
 
@@ -180,107 +157,16 @@
           []
       end)
 
-<<<<<<< HEAD
-    {{:ok, actions}, state}
-=======
-    {{:ok, caps}, state}
-  end
-
-  @impl true
-  def handle_event(Pad.ref(:input, {_track_id, encoding}), %TrackVariantPaused{}, ctx, state) do
-    new_state = update_in(state, [:inactive_encodings], &MapSet.put(&1, encoding))
-
-    new_state =
-      Enum.reduce(state.forwarders, new_state, fn {endpoint_id, forwarder}, new_state ->
-        forwarder = Forwarder.encoding_inactive(forwarder, encoding)
-        put_in(new_state, [:forwarders, endpoint_id], forwarder)
-      end)
-
-    actions = generate_keyframe_requests(new_state, state, ctx)
-
-    {{:ok, actions}, new_state}
-  end
-
-  @impl true
-  def handle_event(Pad.ref(:input, {_track_id, encoding}), %TrackVariantResumed{}, ctx, state) do
-    new_state = update_in(state, [:inactive_encodings], &MapSet.delete(&1, encoding))
-
-    new_state =
-      Enum.reduce(state.forwarders, new_state, fn {endpoint_id, forwarder}, new_state ->
-        forwarder = Forwarder.encoding_active(forwarder, encoding)
-        put_in(new_state, [:forwarders, endpoint_id], forwarder)
-      end)
-
-    actions = generate_keyframe_requests(new_state, state, ctx)
-
-    {{:ok, actions}, new_state}
-  end
-
-  @impl true
-  def handle_event(pad, event, ctx, state) do
-    super(pad, event, ctx, state)
->>>>>>> e42861f1
-  end
-
-  @impl true
-  def handle_event(Pad.ref(:input, {_track_id, encoding}), event, ctx, state) do
-    {actions, state} = handle_input_event(event, encoding, ctx, state)
-    {{:ok, actions}, state}
-  end
-
-<<<<<<< HEAD
+    {{:ok, actions}, state}
+  end
+
   @impl true
   def handle_event(
-        Pad.ref(:output, {:endpoint, endpoint_id}) = output_pad,
-        %RequestTrackVariant{variant: requested_variant} = event,
-        _ctx,
-        state
-      ) do
-    cond do
-      requested_variant in state.inactive_encodings ->
-        Membrane.Logger.debug("""
-        Endpoint #{endpoint_id} requested track variant: #{requested_variant} but it is inactive. \
-        Ignoring.\
-        """)
-
-        {:ok, state}
-
-      requested_variant not in state.track.simulcast_encodings ->
-        raise RequestTrackVariantError,
-          requester: endpoint_id,
-          requested_variant: requested_variant,
-          track: state.track
-
-      true ->
-        Membrane.Logger.info("""
-        Endpoint #{endpoint_id} requested track variant #{requested_variant}. \
-        Requesting keyframe.
-        """)
-
-        handle_track_variant_request(output_pad, event, state)
-    end
-  end
-
-  @impl true
-  def handle_event(pad, event, ctx, state) do
-    super(pad, event, ctx, state)
-  end
-=======
-    {actions, state} =
-      Enum.flat_map_reduce(state.forwarders, state, fn
-        {endpoint_id, forwarder}, state ->
-          {forwarder, actions} = Forwarder.process(forwarder, buffer, encoding, endpoint_id)
-
-          # FIXME this is a temporar solution, it will be removed
-          # in subsequent PRs
-          #
-          # if that is a first buffer we are forwarding
-          # add TrackVariantSwitched event to actions
-          output_pad = Pad.ref(:output, {:endpoint, endpoint_id})
-          started = ctx.pads[output_pad].start_of_stream?
->>>>>>> e42861f1
-
-  defp handle_input_event(%TrackVariantPaused{} = event, encoding, _ctx, state) do
+        Pad.ref(:input, {_track_id, encoding}),
+        %TrackVariantPaused{} = event,
+        ctx,
+        state
+      ) do
     state = update_in(state, [:inactive_encodings], &[encoding | &1])
 
     # reset all target encodings set to `encoding`
@@ -295,18 +181,58 @@
           state
       end)
 
-    actions = [forward: event]
-    {actions, state}
-  end
-
-  defp handle_input_event(%TrackVariantResumed{} = event, encoding, _ctx, state) do
-    new_state = update_in(state, [:inactive_encodings], &List.delete(&1, encoding))
-    actions = [forward: event]
-    {actions, new_state}
-  end
-
-  @impl true
-<<<<<<< HEAD
+    {{:ok, forward: event}, state}
+  end
+
+  @impl true
+  def handle_event(
+        Pad.ref(:input, {_track_id, encoding}),
+        %TrackVariantResumed{} = event,
+        ctx,
+        state
+      ) do
+    state = update_in(state, [:inactive_encodings], &List.delete(&1, encoding))
+    {{:ok, forward: event}, state}
+  end
+
+  @impl true
+  def handle_event(
+        Pad.ref(:output, {:endpoint, endpoint_id}) = output_pad,
+        %RequestTrackVariant{variant: requested_variant} = event,
+        _ctx,
+        state
+      ) do
+    cond do
+      requested_variant in state.inactive_encodings ->
+        Membrane.Logger.debug("""
+        Endpoint #{endpoint_id} requested track variant: #{requested_variant} but it is inactive. \
+        Ignoring.\
+        """)
+
+        {:ok, state}
+
+      requested_variant not in state.track.simulcast_encodings ->
+        raise RequestTrackVariantError,
+          requester: endpoint_id,
+          requested_variant: requested_variant,
+          track: state.track
+
+      true ->
+        Membrane.Logger.info("""
+        Endpoint #{endpoint_id} requested track variant #{requested_variant}. \
+        Requesting keyframe.
+        """)
+
+        handle_track_variant_request(output_pad, event, state)
+    end
+  end
+
+  @impl true
+  def handle_event(pad, event, ctx, state) do
+    super(pad, event, ctx, state)
+  end
+
+  @impl true
   def handle_process(Pad.ref(:input, {_track_id, encoding}) = pad, buffer, ctx, state) do
     Utils.emit_packet_arrival_event(
       buffer.payload,
@@ -357,12 +283,6 @@
         {_output_pad, _route}, state ->
           {[], state}
       end)
-=======
-  def handle_other({:select_encoding, {endpoint_id, encoding}}, ctx, state) do
-    Membrane.Logger.debug("Selecting encoding #{encoding} for endpoint #{endpoint_id}")
-    forwarder = Forwarder.select_encoding(state.forwarders[endpoint_id], encoding)
-    new_state = put_in(state, [:forwarders, endpoint_id], forwarder)
->>>>>>> e42861f1
 
     {{:ok, actions}, state}
   end
