defmodule Membrane.RTC.Engine do
  @moduledoc """
  RTC Engine implementation.

  RTC Engine is an abstraction layer responsible for linking together different types of `Endpoints`.
  From the implementation point of view, RTC Engine is a `Membrane.Pipeline`.

  ## Messages

  The RTC Engine works by sending messages which notify user logic about important events like
  "There is a new peer, would you like to to accept it?".
  To receive RTC Engine messages you have to register your process so that RTC Engine will
  know where to send them.
  All messages RTC Engine can emit are described in `#{inspect(__MODULE__)}.Message` docs.

  ### Registering for messages

  Registration can be done using `register/2` e.g.

  ```elixir
  Engine.register(rtc_engine, self())
  ```

  This will register your process to receive RTC Engine messages.
  If your process implements `GenServer` behavior then all messages can be handled
  by `c:GenServer.handle_info/2`, e.g.

  ```elixir
  @impl true
  def handle_info(%Message.NewPeer{rtc_engine: rtc_engine, peer: peer}, state) do
    Engine.accept_peer(rtc_engine, peer.id)
    {:noreply, state}
  end
  ```

  You can register multiple processes to receive messages from an RTC Engine instance.
  In such a case each message will be sent to each registered process.

  ## Client Libraries

  RTC Engine allows creating Client Libraries that can send and receive media tracks from it.
  The current version of RTC Engine ships with WebRTC Client Library which connects to the RTC Engine
  via WebRTC standard.
  Communication with Client Libraries is done using `Media Events`.
  Media Events are control messages which notify about e.g. new peer joining to the RTC Engine.
  When Client Library receives Media Event it can invoke some callbacks.
  In the case of WebRTC Client Library, these are e.g. `onPeerJoined` or `onTrackAdded`.
  When RTC Engine receives Media Event it can emit some messages e.g. `t:#{inspect(__MODULE__)}.Message.NewPeer.t/0`.
  More about Media Events can be read in subsequent sections.
  Below there is a figure showing the architecture of the RTC Engine working in conjunction with some Client Library.

  ```txt
      +--------------------------------- media events -----------------------------+
      |                                (signaling layer)                           |
      |                                                                            |
      |                                                                            |
  +--------+                 +---------+             +--------+               +---------+
  | user   | <-   media   -> | Client  |             |  RTC   | <- media   -> | user    |
  | client |      events     | Library | <- media -> | Engine |    events     | backend |
  | logic  | <- callbacks -  |         |             |        | - messages -> | logic   |
  +--------+                 +---------+             +--------+               +---------+
  ```



  ### Media Events

  Media Events are blackbox messages that carry data important for the
  RTC Engine and its Client Library, but not for the user.
  There are two types of Media Events:
  * Internal Media Events - generic, protocol-agnostic Media Events sent by RTC Engine itself.
  Example Internal Media Events are `peerJoined`, `peerLeft`, `tracksAdded` or `tracksRemoved`.
  * Custom Media Events - they can be used to send custom data from Client Library to some Endpoint inside RTC Engine
  and vice versa. In the case of WebRTC Client Library, these are `sdpOffer`, `sdpAnswer`, or `iceCandidate`.

  An application is obligated to transport Media Events from an RTC Engine instance to
  its Client Library, and vice versa.

  When the RTC Engine needs to send a Media Event to a specific client, registered processes will
  receive `t:#{inspect(__MODULE__)}.Message.MediaEvent.t/0` message with `to` field indicating where this Media Event
  should be sent to.
  This can be either `:broadcast`, when the event should be sent to all peers, or `peer_id`
  when the messages should be sent to the specified peer. The `event` is encoded in binary format,
  so it is ready to send without modification.

  Feeding an RTC Engine instance with Media Events from a Client Library can be done using `receive_media_event/2`.
  Assuming the user process is a GenServer, the Media Event can be received by `c:GenServer.handle_info/2` and
  conveyed to the RTC Engine in the following way:

  ```elixir
  @impl true
  def handle_info({:media_event, from, event} = msg, state) do
    Engine.receive_media_event(state.rtc_engine, from, event)
    {:noreply, state}
  end
  ```

  What is important, Membrane RTC Engine doesn't impose usage of any specific transport layer for carrying
  Media Events through the network.
  You can e.g. use Phoenix and its channels.
  This can look like this:

  ```elixir
  @impl true
  def handle_in("mediaEvent", %{"data" => event}, socket) do
    Engine.receive_media_event(socket.assigns.room, socket.assigns.peer_id, event)
    {:noreply, socket}
  end
  ```

  ## Peers

  Each peer represents some user that can possess some metadata.
  A Peer can be added in two ways:
  * by sending proper Media Event from a Client Library
  * using `add_peer/3`

  Adding a peer will cause RTC Engine to emit Media Event which will notify connected clients about new peer.

  ### Peer id

  Peer ids must be assigned by application code. This is not done by the RTC Engine or its client library.
  Ids can be assigned when a peer initializes its signaling layer.

  ## Endpoints

  `Endpoints` are `Membrane.Bin`s able to publish their own tracks and subscribe for tracks from other Endpoints.
  One can think about Endpoint as an entity responsible for handling some specific task.
  An Endpoint can be added and removed using `add_endpoint/3` and `remove_endpoint/2` respectively.

  There are two types of Endpoints:
  * Standalone Endpoints - they are in most cases spawned only once per RTC Engine instance and they are not associated with any peer.
  * Peer Endpoints - they are associated with some peer.
  Associating Endpoint with Peer will cause RTC Engine to send some Media Events to the Enpoint's Client Library
  e.g. one which indicates which tracks belong to which peer.

  Currently RTC Engine ships with the implementation of two Endpoints:
  * `#{inspect(__MODULE__)}.Endpoint.WebRTC` which is responsible for establishing a connection with some WebRTC
  peer (mainly browser) and exchanging media with it. WebRTC Endpoint is a Peer Endpoint.
  * `#{inspect(__MODULE__)}.Endpoint.HLS` which is responsible for receiving media tracks from all other Endpoints and
  saving them to files by creating HLS playlists. HLS Endpoint is a Standalone Endpoint.

  User can also implement custom Endpoints.

  ### Implementing custom RTC Engine Endpoint

  Each RTC Engine Endpoint has to:
  * implement `Membrane.Bin` behavior
  * specify input, output, or both input and output pads depending on what it is intended to do.
  For example, if Endpoint will not publish any tracks but only subscribe for tracks from other Endpoints it can specify only input pads.
  Pads should have the following form

  ```elixir
    def_input_pad :input,
      demand_unit: :buffers,
      caps: <caps>,
      availability: :on_request

    def_output_pad :output,
      demand_unit: :buffers,
      caps: <caps>,
      availability: :on_request
  ```

  Where `caps` are `t:Membrane.Caps.t/0` or `:any`.

  * publish or subscribe for some tracks using actions `t:publish_action_t/0` or `t:subscribe_action_t/0` respectively.
  The first will cause RTC Engine to send a message in form of `{:new_tracks, tracks}`
  where `tracks` is a list of `t:#{inspect(__MODULE__)}.Track.t/0` to all other Endpoints.
  When an Endpoint receives such a message it can subscribe for new tracks by returning action `t:subscribe_action_t/0`.
  An Endpoint will be notified about track readiness it subscribed for in `c:Membrane.Bin.handle_pad_added/3` callback.
  An example implementation of `handle_pad_added` callback can look like this

  ```elixir
    @impl true
    def handle_pad_added(Pad.ref(:input, _track_id) = pad, _ctx, state) do
      links = [
        link_bin_input(pad)
        |> via_in(pad)
        |> to(:my_element)
      ]

      {{:ok, spec: %ParentSpec{links: links}}, state}
    end
  ```

  Where `:my_element` is a custom Membrane element responsible for processing track.

  Endpoint will be also notified when some tracks it subscribed for are removed with
  `{:removed_tracks, tracks}` message where `tracks` is a list of `t:#{inspect(__MODULE__)}.Track.t/0`.
  """
  use Membrane.Pipeline
  use OpenTelemetryDecorator
  import Membrane.RTC.Utils

  alias Membrane.RTC.Engine.{
    Endpoint,
    MediaEvent,
    Message,
    Track,
    Peer,
    DisplayManager
  }

  alias Membrane.RTC.Engine
  alias Membrane.RTC.Engine.Endpoint.WebRTC.SimulcastTee

  require Membrane.Logger

  @registry_name Membrane.RTC.Engine.Registry.Dispatcher

  @typedoc """
  RTC Engine configuration options.

  * `id` is used by logger. If not provided it will be generated.
  * `trace_ctx` is used by OpenTelemetry. All traces from this engine will be attached to this context.
  Example function from which you can get Otel Context is `get_current/0` from `OpenTelemetry.Ctx`.
  * `display_manager?` - set to `true` if you want to limit number of tracks sent from `#{inspect(__MODULE__)}.Endpoint.WebRTC` to a browser.
  """

  @type options_t() :: [
          id: String.t(),
          trace_ctx: map(),
          display_manager?: boolean()
        ]

  @typedoc """
  Endpoint configuration options.

  * `peer_id` - associate endpoint with exisiting peer
  * `endpoint_id` - assign endpoint id. If not provided it will be generated by RTC Engine. This option cannot be used together with `peer_id`.
  Endpoints associated with peers have the id `peer_id`.
  * `node` - node on which endpoint should be spawned. If not provided, current node is used.
  """
  @type endpoint_options_t() :: [
          endpoint_id: String.t(),
          peer_id: String.t(),
          node: node()
        ]

  @typedoc """
  Membrane action that will cause RTC Engine to publish some message to all other endpoints.
  """
  @type publish_action_t() :: {:notify, {:publish, publish_message_t()}}

  @typedoc """
  Membrane action that make subscribtion for tracks in given format.

  Endpoint  will be notified about track readiness in `c:Membrane.Bin.handle_pad_added/3` callback.
  `tracks` is a list in form of pairs `{track_id, track_format}`, where `track_id` is id of track this endpoint subscribes for
  and `track_format` is the format of track that this endpoint is willing to receive.
  If `track_format` is `:raw` Endpoint will receive track in `t:#{inspect(__MODULE__)}.Track.encoding/0` format.
  """
  @type subscribe_action_t() :: {:notify, {:subscribe, tracks :: [{Track.id(), Track.format()}]}}

  @typedoc """
  Membrane action that will inform RTC Engine about track readiness.
  """
  @type track_ready_action_t() ::
          {:notify,
           {:track_ready, Track.id(), Track.encoding(),
            depayloading_filter :: Membrane.ParentSpec.child_spec_t()}}

  @typedoc """
  Membrane action that will generate Custom Media Event.
  """
  @type custom_media_event_action_t() :: {:notify, {:custom_media_event, data :: binary()}}

  @typedoc """
  Types of messages that can be published to other Endpoints.
  """
  @type publish_message_t() :: {:new_tracks, [Track.t()]} | {:removed_tracks, [Track.t()]}

  @spec start(options :: options_t(), process_options :: GenServer.options()) ::
          GenServer.on_start()
  def start(options, process_options) do
    do_start(:start, options, process_options)
  end

  @spec start_link(options :: options_t(), process_options :: GenServer.options()) ::
          GenServer.on_start()
  def start_link(options, process_options) do
    do_start(:start_link, options, process_options)
  end

  defp do_start(func, options, process_options) when func in [:start, :start_link] do
    id = options[:id] || "#{UUID.uuid4()}"
    display_manager? = options[:display_manager?] || false
    options = Keyword.put(options, :id, id)
    options = Keyword.put(options, :display_manager?, display_manager?)

    Membrane.Logger.info("Starting a new RTC Engine instance with id: #{id}")

    apply(Membrane.Pipeline, func, [
      __MODULE__,
      options,
      process_options
    ])
  end

  @spec get_registry_name() :: atom()
  def get_registry_name(), do: @registry_name

  @doc """
  Adds endpoint to the RTC Engine

  Returns `:error` when there are both `peer_id` and `endpoint_id` specified in `opts`.
  For more information refer to `t:endpoint_options_t/0`.
  """
  @spec add_endpoint(
          pid :: pid(),
          endpoint :: Membrane.ParentSpec.child_spec_t(),
          opts :: endpoint_options_t()
        ) :: :ok | :error
  def add_endpoint(pid, endpoint, opts \\ []) do
    if Keyword.has_key?(opts, :endpoint_id) and
         Keyword.has_key?(opts, :peer_id) do
      raise "You can't pass both option endpoint_id and peer_id"
    else
      send(pid, {:add_endpoint, endpoint, opts})
      :ok
    end
  end

  @doc """
  Removes endpoint from the RTC Engine
  """
  @spec remove_endpoint(
          pid :: pid(),
          id :: String.t()
        ) :: :ok
  def remove_endpoint(rtc_engine, id) do
    send(rtc_engine, {:remove_endpoint, id})
    :ok
  end

  @doc """
  Adds peer to the RTC Engine
  """
  @spec add_peer(pid :: pid(), peer :: Peer.t()) :: :ok
  def add_peer(pid, peer) do
    send(pid, {:add_peer, peer})
    :ok
  end

  @doc """
  Removes peer from RTC Engine.
  """
  @spec remove_peer(rtc_engine :: pid(), peer_id :: any()) :: :ok
  def remove_peer(rtc_engine, peer_id) do
    send(rtc_engine, {:remove_peer, peer_id})
    :ok
  end

  @doc """
  Allows peer for joining to the RTC Engine
  """
  @spec accept_peer(
          pid :: pid(),
          peer_id :: String.t()
        ) :: :ok
  def accept_peer(pid, peer_id) do
    send(pid, {:accept_new_peer, peer_id})
    :ok
  end

  @doc """
  Deny peer from joining to the RTC Engine.
  """
  @spec deny_peer(pid :: pid(), peer_id :: String.t()) :: :ok
  def deny_peer(pid, peer_id) do
    send(pid, {:deny_new_peer, peer_id})
    :ok
  end

  @doc """
  The same as `deny_peer/2` but allows for passing any data that will be returned to the client.

  This can be used for passing reason of peer refusal.
  """
  @spec deny_peer(pid :: pid(), peer_id :: String.t(), data: any()) :: :ok
  def deny_peer(pid, peer_id, data) do
    send(pid, {:deny_new_peer, peer_id, data})
    :ok
  end

  @doc """
  Registers process with pid `who` for receiving messages from RTC Engine
  """
  @spec register(rtc_engine :: pid(), who :: pid()) :: :ok
  def register(rtc_engine, who \\ self()) do
    send(rtc_engine, {:register, who})
    :ok
  end

  @doc """
  Unregisters process with pid `who` from receiving messages from RTC Engine
  """
  @spec unregister(rtc_engine :: pid(), who :: pid()) :: :ok
  def unregister(rtc_engine, who \\ self()) do
    send(rtc_engine, {:unregister, who})
    :ok
  end

  @doc """
  Sends Media Event to RTC Engine.
  """
  @spec receive_media_event(rtc_engine :: pid(), media_event :: {:media_event, pid(), any()}) ::
          :ok
  def receive_media_event(rtc_engine, media_event) do
    send(rtc_engine, media_event)
    :ok
  end

  @impl true
  def handle_init(options) do
    play(self())

    trace_ctx =
      if Keyword.has_key?(options, :trace_ctx) do
        OpenTelemetry.Ctx.attach(options[:trace_ctx])
      else
        Membrane.RTC.Utils.create_otel_context("rtc:#{options[:id]}")
      end

    display_manager =
      if options[:display_manager?] do
        {:ok, pid} = DisplayManager.start_link(ets_name: options[:id], engine: self())
        pid
      else
        nil
      end

    {:ok,
     %{
       id: options[:id],
       component_path: Membrane.ComponentPath.get_formatted(),
       trace_context: trace_ctx,
       peers: %{},
       endpoints: %{},
       waiting_for_linking: %{},
       filters: %{},
       subscriptions: %{},
       display_manager: display_manager
     }}
  end

  @impl true
  def handle_playing_to_prepared(ctx, state) do
    {actions, state} =
      state.peers
      |> Map.keys()
      |> Enum.reduce({[], state}, fn peer_id, {all_actions, state} ->
        {actions, state} = remove_peer(peer_id, ctx, state)
        {all_actions ++ actions, state}
      end)

    {{:ok, actions}, state}
  end

  @impl true
  @decorate trace("engine.other.register", include: [[:state, :id]])
  def handle_other({:register, pid}, _ctx, state) do
    Registry.register(get_registry_name(), self(), pid)
    {:ok, state}
  end

  @impl true
  @decorate trace("engine.other.unregister", include: [[:state, :id]])
  def handle_other({:unregister, pid}, _ctx, state) do
    Registry.unregister_match(get_registry_name(), self(), pid)
    {:ok, state}
  end

  @impl true
  @decorate trace("engine.other.tracks_priority", include: [[:state, :id]])
  def handle_other({:track_priorities, endpoint_to_tracks}, ctx, state) do
    _msgs =
      Enum.map(endpoint_to_tracks, fn {{:endpoint, endpoint_id}, tracks} ->
        MediaEvent.create_tracks_priority_event(tracks)
        |> then(&%Message.MediaEvent{rtc_engine: self(), to: endpoint_id, data: &1})
        |> dispatch()
      end)

    tee_actions =
      ctx
      |> filter_children(pattern: {:tee, _tee_name})
      |> Enum.flat_map(&[forward: {&1, :track_priorities_updated}])

    {{:ok, tee_actions}, state}
  end

  @impl true
  @decorate trace("engine.other.remove_peer", include: [[:state, :id]])
  def handle_other({:remove_peer, id}, ctx, state) do
    {actions, state} = remove_peer(id, ctx, state)
    {{:ok, actions}, state}
  end

  @impl true
  @decorate trace("engine.other.add_endpoint", include: [[:state, :component_path], [:state, :id]])
  def handle_other({:add_endpoint, endpoint, opts}, _ctx, state) do
    peer_id = opts[:peer_id]
    endpoint_id = opts[:endpoint_id] || opts[:peer_id]

    cond do
      Map.has_key?(state.endpoints, endpoint_id) ->
        Membrane.Logger.warn(
          "Cannot add Endpoint with id #{inspect(endpoint_id)} as it already exists"
        )

        {:ok, state}

      peer_id != nil and !Map.has_key?(state.peers, peer_id) ->
        Membrane.Logger.warn(
          "Cannot attach Endpoint to peer with id #{peer_id} as such peer does not exist"
        )

        {:ok, state}

      true ->
        {actions, state} = setup_endpoint(endpoint, opts, state)
        {{:ok, actions}, state}
    end
  end

  @impl true
  @decorate trace("engine.other.add_peer", include: [[:state, :id]])
  def handle_other({:add_peer, peer}, _ctx, state) do
    {actions, state} = do_accept_new_peer(peer, state)
    {{:ok, actions}, state}
  end

  @impl true
  @decorate trace("engine.other.remove_endpoint", include: [[:state, :id]])
  def handle_other({:remove_endpoint, id}, ctx, state) do
    case(do_remove_endpoint(id, ctx, state)) do
      {:absent, [], state} ->
        Membrane.Logger.info("Endpoint #{inspect(id)} already removed")
        {:ok, state}

      {:present, actions, state} ->
        {{:ok, actions}, state}
    end
  end

  @impl true
  @decorate trace("engine.other.media_event", include: [[:state, :id]])
  def handle_other({:media_event, from, data}, ctx, state) do
    case MediaEvent.deserialize(data) do
      {:ok, event} ->
        if event.type == :join or Map.has_key?(state.peers, from) do
          {actions, state} = handle_media_event(event, from, ctx, state)
          {{:ok, actions}, state}
        else
          Membrane.Logger.warn("Received media event from unknown peer id: #{inspect(from)}")
          {:ok, state}
        end

      {:error, :invalid_media_event} ->
        Membrane.Logger.warn("Invalid media event #{inspect(data)}")
        {:ok, state}
    end
  end

  defp handle_media_event(%{type: :join, data: data}, peer_id, _ctx, state) do
    peer = Peer.new(peer_id, data.metadata || %{})
    dispatch(%Message.NewPeer{rtc_engine: self(), peer: peer})

    receive do
      {:accept_new_peer, ^peer_id} ->
        do_accept_new_peer(peer, state)

      {:accept_new_peer, peer_id} ->
        Membrane.Logger.warn("Unknown peer id passed for acceptance: #{inspect(peer_id)}")
        {[], state}

      {:deny_new_peer, peer_id} ->
        MediaEvent.create_peer_denied_event()
        |> then(&%Message.MediaEvent{rtc_engine: self(), to: peer_id, data: &1})
        |> dispatch()

        {[], state}

      {:deny_new_peer, peer_id, data: data} ->
        MediaEvent.create_peer_denied_event(data)
        |> then(&%Message.MediaEvent{rtc_engine: self(), to: peer_id, data: &1})
        |> dispatch()

        {[], state}
    end
  end

  defp handle_media_event(%{type: :custom, data: event}, peer_id, ctx, state) do
    actions = forward({:endpoint, peer_id}, {:custom_media_event, event}, ctx)

    {actions, state}
  end

  defp handle_media_event(%{type: :leave}, peer_id, ctx, state) do
    %Message.PeerLeft{rtc_engine: self(), peer: state.peers[peer_id]}
    |> dispatch()

    remove_peer(peer_id, ctx, state)
  end

  defp handle_media_event(
         %{type: :update_peer_metadata, data: %{metadata: metadata}},
         peer_id,
         _ctx,
         state
       ) do
    peer = Map.get(state.peers, peer_id)

    if peer.metadata != metadata do
      updated_peer = %{peer | metadata: metadata}
      state = put_in(state, [:peers, peer_id], updated_peer)

      MediaEvent.create_peer_updated_event(updated_peer)
      |> then(&%Message.MediaEvent{rtc_engine: self(), to: :broadcast, data: &1})
      |> dispatch()

      {[], state}
    else
      {[], state}
    end
  end

  defp handle_media_event(
         %{
           type: :update_track_metadata,
           data: %{track_id: track_id, track_metadata: track_metadata}
         },
         endpoint_id,
         _ctx,
         state
       ) do
    if Map.has_key?(state.endpoints, endpoint_id) do
      endpoint = Map.get(state.endpoints, endpoint_id)
      track = Endpoint.get_track_by_id(endpoint, track_id)

      if track != nil and track.metadata != track_metadata do
        endpoint = Endpoint.update_track_metadata(endpoint, track_id, track_metadata)
        state = put_in(state, [:endpoints, endpoint_id], endpoint)

        MediaEvent.create_track_updated_event(endpoint_id, track_id, track_metadata)
        |> then(&%Message.MediaEvent{rtc_engine: self(), to: :broadcast, data: &1})
        |> dispatch()

        {[], state}
      else
        {[], state}
      end
    else
      {:ok, state}
    end
  end

  @impl true
  def handle_notification(notifcation, {:endpoint, endpoint_id} = from, ctx, state) do
    if Map.has_key?(state.endpoints, endpoint_id) do
      do_handle_notification(notifcation, from, ctx, state)
    else
      {:ok, state}
    end
  end

  @impl true
  def handle_notification(
        {:encoding_switched, receiver_endpoint_id, encoding},
        {:tee, {sender_endpoint_id, track_id}},
        _ctx,
        state
      ) do
    # send event that endpoint with id `sender_endpoint_id` is sending encoding `encoding` for track
    # `track_id` now

    data = %{
      type: :encodingSwitched,
      data: %{
        peerId: sender_endpoint_id,
        trackId: track_id,
        encoding: encoding
      }
    }

    MediaEvent.create_custom_event(data)
    |> then(&%Message.MediaEvent{rtc_engine: self(), to: receiver_endpoint_id, data: &1})
    |> dispatch()

    {:ok, state}
  end

  defp do_handle_notification(
         {:select_encoding, {peer_id, track_id, encoding}},
         {:endpoint, requester},
         _ctx,
         state
       ) do
    endpoint = Map.fetch!(state.endpoints, peer_id)
    subscription = get_in(state, [:subscriptions, requester, track_id])
    video_track = Endpoint.get_track_by_id(endpoint, track_id)

    cond do
      subscription == nil ->
        Membrane.Logger.warn("""
        Endpoint #{inspect(requester)} requested encoding #{inspect(encoding)} for
        track #{inspect(track_id)} belonging to peer #{inspect(peer_id)} but
        given endpoint is not subscribed for this track. Ignoring.
        """)

        {:ok, state}

      video_track == nil ->
        Membrane.Logger.warn("""
        Endpoint #{inspect(requester)} requested encoding #{inspect(encoding)} for
        track #{inspect(track_id)} belonging to peer #{inspect(peer_id)} but
        given peer does not have this track. Ignoring.
        """)

        {:ok, state}

      encoding not in video_track.simulcast_encodings ->
        Membrane.Logger.warn("""
        Endpoint #{inspect(requester)} requested encoding #{inspect(encoding)} for
        track #{inspect(track_id)} belonging to peer #{inspect(peer_id)} but
        given track does not have this encoding. Ignoring.
        """)

        {:ok, state}

      true ->
        tee = {:tee, {peer_id, track_id}}
        actions = [forward: {tee, {:select_encoding, {requester, encoding}}}]
        {{:ok, actions}, state}
    end
  end

  # NOTE: When `payload_and_depayload_tracks?` options is set to false we may still want to depayload
  # some streams just in one place to e.g. dump them to HLS or perform any actions on depayloaded
  # media without adding payload/depayload elements to all EndpointBins (performing unnecessary work).
  #
  # To do that one just need to apply `depayloading_filter` after the tee element on which filter's the notification arrived.
  @decorate trace("engine.notification.track_ready",
              include: [:track_id, :encoding, [:state, :id]]
            )
  defp do_handle_notification(
<<<<<<< HEAD
         {:track_ready, track_id, rid, encoding, depayloading_filter},
         endpoint_bin_name,
=======
         {:track_ready, track_id, encoding, depayloading_filter},
         {:endpoint, endpoint_id},
>>>>>>> dd7eefb8
         ctx,
         state
       ) do
    Membrane.Logger.info(
      "New incoming #{encoding} track #{track_id} from endpoint #{inspect(endpoint_id)}"
    )

    state = put_in(state, [:filters, track_id], depayloading_filter)
<<<<<<< HEAD

    {:endpoint, endpoint_id} = endpoint_bin_name

    endpoint_track_ids = {endpoint_id, track_id}
    endpoint_tee = {:tee, endpoint_track_ids}

    track = state.endpoints |> Map.get(endpoint_id) |> Endpoint.get_track_by_id(track_id)

    tee_exists? = Map.has_key?(ctx.children, endpoint_tee)

    %Track{clock_rate: clock_rate} =
      state.endpoints
      |> Map.get(endpoint_id)
      |> Endpoint.get_track_by_id(track_id)

    children = %{
      endpoint_tee =>
        cond do
          rid != nil ->
            %SimulcastTee{clock_rate: clock_rate}

          state.display_manager != nil ->
            %Engine.Tee{ets_name: state.id, track_id: track_id, type: track.type}

          true ->
            Membrane.Tee.PushOutput
        end
    }

    children = if tee_exists?, do: %{}, else: children

    link_to_tee =
      if rid do
        link(endpoint_bin_name)
        |> via_out(Pad.ref(:output, {track_id, rid}))
        |> via_in(Pad.ref(:input, rid))
        |> to(endpoint_tee)
      else
        link(endpoint_bin_name)
        |> via_out(Pad.ref(:output, {track_id, rid}))
        |> to(endpoint_tee)
      end

    {waiting_for_linking, parent_spec} =
      link_inbound_track(
        track_id,
        endpoint_track_ids,
        state.waiting_for_linking,
        ctx,
        state
      )
=======
    track = state.endpoints |> Map.fetch!(endpoint_id) |> Endpoint.get_track_by_id(track_id)
    {links, state} = link_inbound_track(track_id, track, endpoint_id, ctx, state)
>>>>>>> dd7eefb8

    spec = %ParentSpec{
      links: links,
      crash_group: {endpoint_id, :temporary},
      log_metadata: [rtc: state.id]
    }

    state =
      update_in(
        state,
        [:endpoints, endpoint_id],
        &Endpoint.update_track_encoding(&1, track_id, encoding)
      )

    {{:ok, spec: spec}, state}
  end

  @decorate trace("engine.notification.subscribe", include: [:endpoint_id, [:state, :id]])
  defp do_handle_notification(
         {:subscribe, tracks_formats},
         {:endpoint, endpoint_id},
         ctx,
         state
       ) do
    {links, state} = link_outbound_tracks(tracks_formats, endpoint_id, ctx, state)
    new_endpoint_subscriptions = Map.new(tracks_formats)

    subscriptions =
      Map.update(
        state.subscriptions,
        endpoint_id,
        new_endpoint_subscriptions,
        &Map.merge(&1, new_endpoint_subscriptions)
      )

    parent_spec = %ParentSpec{links: links, log_metadata: [rtc: state.id]}
    state = %{state | subscriptions: subscriptions}
    {{:ok, [spec: parent_spec]}, state}
  end

  @decorate trace("engine.notification.publish.new_tracks", include: [:endpoint_id, [:state, :id]])
  defp do_handle_notification(
         {:publish, {:new_tracks, tracks}},
         {:endpoint, endpoint_id},
         ctx,
         state
       ) do
    id_to_track = Map.new(tracks, &{&1.id, &1})

    state =
      update_in(
        state,
        [:endpoints, endpoint_id, :inbound_tracks],
        &Map.merge(&1, id_to_track)
      )

    tracks_msgs =
      do_publish(
        state.endpoints,
        ctx,
        {:new_tracks, tracks},
        {:endpoint, endpoint_id}
      )

    endpoint = get_in(state, [:endpoints, endpoint_id])
    track_id_to_track_metadata = Endpoint.get_active_track_metadata(endpoint)

    MediaEvent.create_tracks_added_event(endpoint_id, track_id_to_track_metadata)
    |> then(&%Message.MediaEvent{rtc_engine: self(), to: :broadcast, data: &1})
    |> dispatch()

    {{:ok, tracks_msgs}, state}
  end

  @decorate trace("engine.notification.publish.removed_tracks",
              include: [:endpoint_id, [:state, :id]]
            )
  defp do_handle_notification(
         {:publish, {:removed_tracks, tracks}},
         {:endpoint, endpoint_id},
         ctx,
         state
       ) do
    id_to_track = Map.new(tracks, &{&1.id, &1})

    state =
      update_in(
        state,
        [:endpoints, endpoint_id, :inbound_tracks],
        &Map.merge(&1, id_to_track)
      )

    tracks_msgs =
      do_publish(
        state.endpoints,
        ctx,
        {:remove_tracks, tracks},
        {:endpoint, endpoint_id}
      )

    track_ids = Enum.map(tracks, & &1.id)

    MediaEvent.create_tracks_removed_event(endpoint_id, track_ids)
    |> then(&%Message.MediaEvent{rtc_engine: self(), to: :broadcast, data: &1})
    |> dispatch()

    tracks_children = Enum.flat_map(tracks, &get_track_elements(endpoint_id, &1.id, ctx))

    {{:ok, tracks_msgs ++ [remove_child: tracks_children]}, state}
  end

<<<<<<< HEAD
  @decorate trace("engine.notification.custom_media_event", include: [[:state, :id]])
  defp do_handle_notification({:custom_media_event, data}, {:endpoint, peer_id}, _ctx, state) do
    MediaEvent.create_custom_event(data)
    |> then(&%Message.MediaEvent{rtc_engine: self(), to: peer_id, data: &1})
    |> dispatch()

    {:ok, state}
  end

  defp link_inbound_track(track_id, endpoint_track_ids, waiting_for_linking, ctx, state) do
    {waiting_for_linking, _filter_tee, parent_spec} =
      reduce_children(ctx, {waiting_for_linking, nil, %ParentSpec{children: %{}, links: []}}, fn
        {:endpoint, endpoint_id} = endpoint_name,
        {waiting_for_linking, filter_tee, parent_spec} ->
          if MapSet.member?(waiting_for_linking[endpoint_id], track_id) do
            format = state.subscriptions[endpoint_id][track_id]

            {format_specific_tee, new_children, new_links} =
              cond do
                format == :raw and filter_tee == nil ->
                  prepare_filter_tee(track_id, endpoint_track_ids, state)

                format == :raw ->
                  {filter_tee, %{}, []}

                true ->
                  tee = {:tee, endpoint_track_ids}
                  {tee, %{}, []}
              end

            new_link =
              link(format_specific_tee)
              |> via_out(Pad.ref(:output, endpoint_id))
              |> via_in(Pad.ref(:input, track_id))
              |> to(endpoint_name)

            waiting_for_linking =
              Map.update!(waiting_for_linking, endpoint_id, &MapSet.delete(&1, track_id))

            filter_tee = if format == :raw, do: format_specific_tee, else: filter_tee

            {waiting_for_linking, filter_tee,
             %ParentSpec{
               children: Map.merge(parent_spec.children, new_children),
               links: parent_spec.links ++ new_links ++ [new_link]
             }}
          else
            {waiting_for_linking, filter_tee, parent_spec}
          end
=======
  defp link_inbound_track(track_id, track, endpoint_id, ctx, state) do
    tee =
      if state.display_manager != nil do
        %Engine.Tee{ets_name: state.id, track_id: track_id, type: track.type}
      else
        Membrane.Tee.PushOutput
      end
>>>>>>> dd7eefb8

    endpoint_to_tee_links = [
      link({:endpoint, endpoint_id})
      |> via_out(Pad.ref(:output, track_id))
      |> to({:tee, track_id}, tee)
    ]

    endpoints_to_link =
      ctx.children
      |> Enum.flat_map(fn
        {{:endpoint, endpoint_id}, _data} -> [endpoint_id]
        _child -> []
      end)
      |> Enum.filter(&MapSet.member?(state.waiting_for_linking[&1], track_id))

    waiting_for_linking =
      Enum.reduce(endpoints_to_link, state.waiting_for_linking, fn endpoint_id,
                                                                   waiting_for_linking ->
        Map.update!(waiting_for_linking, endpoint_id, &MapSet.delete(&1, track_id))
      end)

<<<<<<< HEAD
  defp link_outbound_tracks(tracks, endpoint_id, ctx, state) do
    Enum.reduce(tracks, {MapSet.new(), %ParentSpec{children: %{}, links: []}}, fn
      {track_id, format}, {not_linked, parent_spec} ->
        endpoint_tee = find_child(ctx, pattern: {:tee, {_other_endpoint_id, ^track_id}})
        filter_tee = find_child(ctx, pattern: {:filter_tee, {_other_endpoint_id, ^track_id}})

        {format_specific_tee, new_children, filter_links} =
          cond do
            format == :raw and filter_tee != nil ->
              {filter_tee, %{}, []}

            format == :raw and filter_tee == nil and endpoint_tee != nil ->
              {:tee, endpoint_track_ids} = endpoint_tee
              prepare_filter_tee(track_id, endpoint_track_ids, state)

            true ->
              {endpoint_tee, %{}, []}
          end

        if format_specific_tee do
          new_link =
            link(format_specific_tee)
            |> via_out(Pad.ref(:output, endpoint_id))
            |> via_in(Pad.ref(:input, track_id))
            |> to({:endpoint, endpoint_id})

          {not_linked,
           %ParentSpec{
             children: Map.merge(parent_spec.children, new_children),
             links: parent_spec.links ++ filter_links ++ [new_link]
           }}
        else
          {MapSet.put(not_linked, track_id), parent_spec}
        end
=======
    {endpoints_handling_raw_format, endpoints_handling_remote_format} =
      Enum.split_with(endpoints_to_link, fn endpoint_id ->
        format = state.subscriptions[endpoint_id][track_id]
        format == :raw
      end)
>>>>>>> dd7eefb8

    raw_format_links =
      if endpoints_handling_raw_format == [] do
        []
      else
        prepare_raw_format_links(track_id, state)
      end

    links_to_raw_format_endpoints =
      Enum.map(endpoints_handling_raw_format, fn endpoint_id ->
        prepare_track_to_endpoint_links(track_id, endpoint_id, :raw_format_tee)
      end)

    links_to_remote_format_endpoints =
      Enum.map(endpoints_handling_remote_format, fn endpoint_id ->
        prepare_track_to_endpoint_links(track_id, endpoint_id, :tee)
      end)

    links =
      endpoint_to_tee_links ++
        raw_format_links ++ links_to_raw_format_endpoints ++ links_to_remote_format_endpoints

    state = %{state | waiting_for_linking: waiting_for_linking}
    {links, state}
  end

  defp link_outbound_tracks(tracks_formats, endpoint_id, ctx, state) do
    {tracks_to_link, tracks_not_to_link} =
      Enum.split_with(tracks_formats, fn {track_id, _format} ->
        Map.has_key?(ctx.children, {:tee, track_id})
      end)

    links =
      Enum.flat_map(tracks_to_link, fn
        {track_id, :raw} ->
          if Map.has_key?(ctx.children, {:raw_format_tee, track_id}) do
            []
          else
            prepare_raw_format_links(track_id, state)
          end ++
            prepare_track_to_endpoint_links(track_id, endpoint_id, :raw_format_tee)

        {track_id, _remote_format} ->
          prepare_track_to_endpoint_links(track_id, endpoint_id, :tee)
      end)

    waiting_for_linking = MapSet.new(tracks_not_to_link, fn {track_id, _format} -> track_id end)

    state =
      update_in(
        state,
        [:waiting_for_linking, endpoint_id],
        &MapSet.union(&1, waiting_for_linking)
      )

    {links, state}
  end

  defp prepare_raw_format_links(track_id, state) do
    [
      link({:tee, track_id})
      |> to({:raw_format_filter, track_id}, get_in(state, [:filters, track_id]))
      |> to({:raw_format_tee, track_id}, Membrane.Tee.PushOutput)
    ]
  end

  defp prepare_track_to_endpoint_links(track_id, endpoint_id, tee_kind) do
    [
      link({tee_kind, track_id})
      |> via_out(Pad.ref(:output, {:endpoint, endpoint_id}))
      |> via_in(Pad.ref(:input, track_id))
      |> to({:endpoint, endpoint_id})
    ]
  end

  defp dispatch(msg) do
    Registry.dispatch(get_registry_name(), self(), fn entries ->
      for {_, pid} <- entries, do: send(pid, msg)
    end)
  end

  defp do_accept_new_peer(peer, state) do
    if Map.has_key?(state.peers, peer.id) do
      Membrane.Logger.warn("Peer with id: #{inspect(peer.id)} has already been added")
      {[], state}
    else
      state = put_in(state, [:peers, peer.id], peer)

      MediaEvent.create_peer_accepted_event(
        peer.id,
        Map.delete(state.peers, peer.id),
        state.endpoints
      )
      |> then(&%Message.MediaEvent{rtc_engine: self(), to: peer.id, data: &1})
      |> dispatch()

      MediaEvent.create_peer_joined_event(peer)
      |> then(&%Message.MediaEvent{rtc_engine: self(), to: :broadcast, data: &1})
      |> dispatch()

      {[], state}
    end
  end

  defp setup_endpoint(endpoint_entry, opts, state) do
    inbound_tracks = []

    outbound_tracks = state.endpoints |> get_outbound_tracks() |> Enum.filter(& &1.active?)

    endpoint_id = opts[:endpoint_id] || opts[:peer_id] || "#{UUID.uuid4()}"
    endpoint = Endpoint.new(endpoint_id, inbound_tracks)

    endpoint_name = {:endpoint, endpoint_id}

    children = %{
      endpoint_name => endpoint_entry
    }

    action = [
      forward: {endpoint_name, {:display_manager, state.display_manager}},
      forward: {endpoint_name, {:new_tracks, outbound_tracks}}
    ]

    state = put_in(state, [:waiting_for_linking, endpoint_id], MapSet.new())

    spec = %ParentSpec{
      node: opts[:node],
      children: children,
      crash_group: {endpoint_id, :temporary},
      log_metadata: [rtc: state.id]
    }

    state = put_in(state.endpoints[endpoint_id], endpoint)

    {[spec: spec] ++ action, state}
  end

  defp get_outbound_tracks(endpoints),
    do: Enum.flat_map(endpoints, fn {_id, endpoint} -> Endpoint.get_tracks(endpoint) end)

  defp remove_peer(peer_id, ctx, state) do
    case do_remove_peer(peer_id, ctx, state) do
      {:absent, [], state} ->
        Membrane.Logger.info("Peer #{inspect(peer_id)} already removed")
        {[], state}

      {:present, actions, state} ->
        MediaEvent.create_peer_left_event(peer_id)
        |> then(&%Message.MediaEvent{rtc_engine: self(), to: :broadcast, data: &1})
        |> dispatch()

        send_if_not_nil(state.display_manager, {:unregister_endpoint, {:endpoint, peer_id}})

        {actions, state}
    end
  end

  defp do_remove_peer(peer_id, ctx, state) do
    if Map.has_key?(state.peers, peer_id) do
      {_peer, state} = pop_in(state, [:peers, peer_id])
      {_status, actions, state} = do_remove_endpoint(peer_id, ctx, state)
      {_waiting, state} = pop_in(state, [:waiting_for_linking, peer_id])
      {:present, actions, state}
    else
      {:absent, [], state}
    end
  end

  defp do_remove_endpoint(peer_id, ctx, state) do
    if Map.has_key?(state.endpoints, peer_id) do
      {endpoint, state} = pop_in(state, [:endpoints, peer_id])
      tracks = Enum.map(Endpoint.get_tracks(endpoint), &%Track{&1 | active?: true})

      tracks_msgs =
        do_publish(
          state.endpoints,
          ctx,
          {:remove_tracks, tracks},
          {:endpoint, peer_id}
        )

      endpoint_bin = ctx.children[{:endpoint, peer_id}]

      actions =
        if endpoint_bin == nil or endpoint_bin.terminating? do
          []
        else
          [remove_child: find_children_for_endpoint(endpoint, peer_id, ctx)]
        end

      {:present, tracks_msgs ++ actions, state}
    else
      {:absent, [], state}
    end
  end

  defp find_children_for_endpoint(endpoint, peer_id, ctx) do
    children =
      endpoint
      |> Endpoint.get_tracks()
      |> Enum.flat_map(fn track -> get_track_elements(peer_id, track.id, ctx) end)

    [endpoint: peer_id] ++ children
  end

  defp get_track_elements(endpoint_id, track_id, ctx) do
    {endpoint_id, track_id}
    |> then(
      &[
        tee: &1,
        raw_format_filter: &1,
        raw_format_tee: &1
      ]
    )
    |> Enum.filter(&Map.has_key?(ctx.children, &1))
  end

  defp do_publish(_endpoints, _ctx, {_, []} = _tracks, _endpoint_bin), do: []

  defp do_publish(endpoints, ctx, msg, endpoint_bin_name) do
    flat_map_children(ctx, fn
      {:endpoint, endpoint_id} = other_endpoint_bin ->
        endpoint = Map.get(endpoints, endpoint_id)

        if other_endpoint_bin != endpoint_bin_name and not is_nil(endpoint) do
          [forward: {other_endpoint_bin, msg}]
        else
          []
        end

      _child ->
        []
    end)
  end
end<|MERGE_RESOLUTION|>--- conflicted
+++ resolved
@@ -668,12 +668,17 @@
   @impl true
   def handle_notification(
         {:encoding_switched, receiver_endpoint_id, encoding},
-        {:tee, {sender_endpoint_id, track_id}},
+        {:tee, track_id},
         _ctx,
         state
       ) do
     # send event that endpoint with id `sender_endpoint_id` is sending encoding `encoding` for track
     # `track_id` now
+
+    {sender_endpoint_id, _endpoint} =
+      Enum.find(state.endpoints, fn {_endpoint_id, endpoint} ->
+        Endpoint.get_track_by_id(endpoint, track_id) != nil
+      end)
 
     data = %{
       type: :encodingSwitched,
@@ -730,7 +735,7 @@
         {:ok, state}
 
       true ->
-        tee = {:tee, {peer_id, track_id}}
+        tee = {:tee, track_id}
         actions = [forward: {tee, {:select_encoding, {requester, encoding}}}]
         {{:ok, actions}, state}
     end
@@ -745,13 +750,8 @@
               include: [:track_id, :encoding, [:state, :id]]
             )
   defp do_handle_notification(
-<<<<<<< HEAD
          {:track_ready, track_id, rid, encoding, depayloading_filter},
-         endpoint_bin_name,
-=======
-         {:track_ready, track_id, encoding, depayloading_filter},
          {:endpoint, endpoint_id},
->>>>>>> dd7eefb8
          ctx,
          state
        ) do
@@ -760,62 +760,8 @@
     )
 
     state = put_in(state, [:filters, track_id], depayloading_filter)
-<<<<<<< HEAD
-
-    {:endpoint, endpoint_id} = endpoint_bin_name
-
-    endpoint_track_ids = {endpoint_id, track_id}
-    endpoint_tee = {:tee, endpoint_track_ids}
-
-    track = state.endpoints |> Map.get(endpoint_id) |> Endpoint.get_track_by_id(track_id)
-
-    tee_exists? = Map.has_key?(ctx.children, endpoint_tee)
-
-    %Track{clock_rate: clock_rate} =
-      state.endpoints
-      |> Map.get(endpoint_id)
-      |> Endpoint.get_track_by_id(track_id)
-
-    children = %{
-      endpoint_tee =>
-        cond do
-          rid != nil ->
-            %SimulcastTee{clock_rate: clock_rate}
-
-          state.display_manager != nil ->
-            %Engine.Tee{ets_name: state.id, track_id: track_id, type: track.type}
-
-          true ->
-            Membrane.Tee.PushOutput
-        end
-    }
-
-    children = if tee_exists?, do: %{}, else: children
-
-    link_to_tee =
-      if rid do
-        link(endpoint_bin_name)
-        |> via_out(Pad.ref(:output, {track_id, rid}))
-        |> via_in(Pad.ref(:input, rid))
-        |> to(endpoint_tee)
-      else
-        link(endpoint_bin_name)
-        |> via_out(Pad.ref(:output, {track_id, rid}))
-        |> to(endpoint_tee)
-      end
-
-    {waiting_for_linking, parent_spec} =
-      link_inbound_track(
-        track_id,
-        endpoint_track_ids,
-        state.waiting_for_linking,
-        ctx,
-        state
-      )
-=======
     track = state.endpoints |> Map.fetch!(endpoint_id) |> Endpoint.get_track_by_id(track_id)
-    {links, state} = link_inbound_track(track_id, track, endpoint_id, ctx, state)
->>>>>>> dd7eefb8
+    {links, state} = link_inbound_track(track_id, rid, track, endpoint_id, ctx, state)
 
     spec = %ParentSpec{
       links: links,
@@ -927,7 +873,6 @@
     {{:ok, tracks_msgs ++ [remove_child: tracks_children]}, state}
   end
 
-<<<<<<< HEAD
   @decorate trace("engine.notification.custom_media_event", include: [[:state, :id]])
   defp do_handle_notification({:custom_media_event, data}, {:endpoint, peer_id}, _ctx, state) do
     MediaEvent.create_custom_event(data)
@@ -937,60 +882,38 @@
     {:ok, state}
   end
 
-  defp link_inbound_track(track_id, endpoint_track_ids, waiting_for_linking, ctx, state) do
-    {waiting_for_linking, _filter_tee, parent_spec} =
-      reduce_children(ctx, {waiting_for_linking, nil, %ParentSpec{children: %{}, links: []}}, fn
-        {:endpoint, endpoint_id} = endpoint_name,
-        {waiting_for_linking, filter_tee, parent_spec} ->
-          if MapSet.member?(waiting_for_linking[endpoint_id], track_id) do
-            format = state.subscriptions[endpoint_id][track_id]
-
-            {format_specific_tee, new_children, new_links} =
-              cond do
-                format == :raw and filter_tee == nil ->
-                  prepare_filter_tee(track_id, endpoint_track_ids, state)
-
-                format == :raw ->
-                  {filter_tee, %{}, []}
-
-                true ->
-                  tee = {:tee, endpoint_track_ids}
-                  {tee, %{}, []}
-              end
-
-            new_link =
-              link(format_specific_tee)
-              |> via_out(Pad.ref(:output, endpoint_id))
-              |> via_in(Pad.ref(:input, track_id))
-              |> to(endpoint_name)
-
-            waiting_for_linking =
-              Map.update!(waiting_for_linking, endpoint_id, &MapSet.delete(&1, track_id))
-
-            filter_tee = if format == :raw, do: format_specific_tee, else: filter_tee
-
-            {waiting_for_linking, filter_tee,
-             %ParentSpec{
-               children: Map.merge(parent_spec.children, new_children),
-               links: parent_spec.links ++ new_links ++ [new_link]
-             }}
-          else
-            {waiting_for_linking, filter_tee, parent_spec}
-          end
-=======
-  defp link_inbound_track(track_id, track, endpoint_id, ctx, state) do
+  defp link_inbound_track(track_id, rid, track, endpoint_id, ctx, state) do
     tee =
-      if state.display_manager != nil do
-        %Engine.Tee{ets_name: state.id, track_id: track_id, type: track.type}
+      cond do
+        rid != nil ->
+          %SimulcastTee{clock_rate: track.clock_rate}
+
+        state.display_manager != nil ->
+          %Engine.Tee{ets_name: state.id, track_id: track_id, type: track.type}
+
+        true ->
+          Membrane.Tee.PushOutput
+      end
+
+    # spawn tee if it doesn't exist
+    tee_link =
+      if Map.has_key?(ctx.children, {:tee, track_id}) do
+        &to(&1, {:tee, track_id})
       else
-        Membrane.Tee.PushOutput
+        &to(&1, {:tee, track_id}, tee)
       end
->>>>>>> dd7eefb8
 
     endpoint_to_tee_links = [
-      link({:endpoint, endpoint_id})
-      |> via_out(Pad.ref(:output, track_id))
-      |> to({:tee, track_id}, tee)
+      if rid do
+        link({:endpoint, endpoint_id})
+        |> via_out(Pad.ref(:output, {track_id, rid}))
+        |> via_in(Pad.ref(:input, rid))
+        |> then(&tee_link.(&1))
+      else
+        link({:endpoint, endpoint_id})
+        |> via_out(Pad.ref(:output, {track_id, rid}))
+        |> then(&tee_link.(&1))
+      end
     ]
 
     endpoints_to_link =
@@ -1007,48 +930,11 @@
         Map.update!(waiting_for_linking, endpoint_id, &MapSet.delete(&1, track_id))
       end)
 
-<<<<<<< HEAD
-  defp link_outbound_tracks(tracks, endpoint_id, ctx, state) do
-    Enum.reduce(tracks, {MapSet.new(), %ParentSpec{children: %{}, links: []}}, fn
-      {track_id, format}, {not_linked, parent_spec} ->
-        endpoint_tee = find_child(ctx, pattern: {:tee, {_other_endpoint_id, ^track_id}})
-        filter_tee = find_child(ctx, pattern: {:filter_tee, {_other_endpoint_id, ^track_id}})
-
-        {format_specific_tee, new_children, filter_links} =
-          cond do
-            format == :raw and filter_tee != nil ->
-              {filter_tee, %{}, []}
-
-            format == :raw and filter_tee == nil and endpoint_tee != nil ->
-              {:tee, endpoint_track_ids} = endpoint_tee
-              prepare_filter_tee(track_id, endpoint_track_ids, state)
-
-            true ->
-              {endpoint_tee, %{}, []}
-          end
-
-        if format_specific_tee do
-          new_link =
-            link(format_specific_tee)
-            |> via_out(Pad.ref(:output, endpoint_id))
-            |> via_in(Pad.ref(:input, track_id))
-            |> to({:endpoint, endpoint_id})
-
-          {not_linked,
-           %ParentSpec{
-             children: Map.merge(parent_spec.children, new_children),
-             links: parent_spec.links ++ filter_links ++ [new_link]
-           }}
-        else
-          {MapSet.put(not_linked, track_id), parent_spec}
-        end
-=======
     {endpoints_handling_raw_format, endpoints_handling_remote_format} =
       Enum.split_with(endpoints_to_link, fn endpoint_id ->
         format = state.subscriptions[endpoint_id][track_id]
         format == :raw
       end)
->>>>>>> dd7eefb8
 
     raw_format_links =
       if endpoints_handling_raw_format == [] do
@@ -1118,7 +1004,7 @@
   defp prepare_track_to_endpoint_links(track_id, endpoint_id, tee_kind) do
     [
       link({tee_kind, track_id})
-      |> via_out(Pad.ref(:output, {:endpoint, endpoint_id}))
+      |> via_out(Pad.ref(:output, endpoint_id))
       |> via_in(Pad.ref(:input, track_id))
       |> to({:endpoint, endpoint_id})
     ]
