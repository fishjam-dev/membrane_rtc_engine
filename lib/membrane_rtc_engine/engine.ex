defmodule Membrane.RTC.Engine do
  @moduledoc """
  RTC Engine implementation.

  RTC Engine is an abstraction layer responsible for linking together different types of `Endpoints`.
  From the implementation point of view, RTC Engine is a `Membrane.Pipeline`.

  ## Messages

  The RTC Engine works by sending messages which notify user logic about important events.
  To receive RTC Engine messages you have to register your process so that RTC Engine will
  know where to send them.
  All messages RTC Engine can emit are described in `#{inspect(__MODULE__)}.Message` docs.

  ### Registering for messages

  Registration can be done using `register/2` e.g.

  ```elixir
  Engine.register(rtc_engine, self())
  ```

  This will register your process to receive RTC Engine messages.
  You can register multiple processes to receive messages from an RTC Engine instance.
  In such a case each message will be sent to each registered process.

  ## Peers

  > ### Deprecation notice {: .warning }
  >
  > **Peers are deprecated as of version 0.10.0 and will be removed in the future**
  >
  > While Peers are still present in the RTC Engine, it's not recommended to use
  > this feature in new applications.
  >
  > Existing applications should take steps to move away from using built-in concept of peers.

  Each peer represents some user that can possess some metadata.
  In RTC Engine, each peer is represented by an endpoint and from the purposes of the Engine,
  it is an enpdoint that we happen to store additional information about, metadata in particular.
  The peer doesn't exist without their endpoint.

  ### Adding a peer
  The only way to add a peer to the RTC Engine is to assign a `peer_id` to the endpoint representing it.
  This is done when adding an endpoint to the Engine by passing a `peer_id` option.

  **Example**
  ```elixir
  :ok = Engine.add_endpoint(webrtc_endpoint, peer_id: "Peer1")
  ```

  Each peer then needs to declare itself as ready before being fully connected to RTC Engine.

  ### Readiness state
  Each peer endpoint is presumed to be initially inactive and has to declare itself ready to fully join the Engine.

  Before it does, it:
  * will not receive notifications about other peers and their metadata
  * will not receive information about tracks
  * will not be able to publish any tracks
  * will not be able to update their metadata

  When declaring itself as ready, the peer also has an opportunity to set their metadata.
  To mark the peer as active, their endpoint has to send the `t:ready_action_t/0`.

  **Example**
  ```elixir
  @impl true
  def handle_other({:media_event, %{type: "join", metadata: metadata}}, _context, state) do
    {{:ok, notify: {:ready, metadata}}, state}
  end

  @impl true
  def handle_other(:ready, _context, state) do
    Membrane.Logger.debug("Succesfully activated the peer")
    {:ok, state}
  end
  ```

  ## Endpoints

  `Endpoints` are `Membrane.Bin`s able to publish their own tracks and subscribe to tracks from other Endpoints.
  One can think about Endpoint as an entity responsible for handling some specific task.
  An Endpoint can be added and removed using `add_endpoint/3` and `remove_endpoint/2` respectively.

  There are two types of Endpoints:
  * Standalone Endpoints - they are in most cases spawned only once per RTC Engine instance and they are not associated with any peer.
  * Peer Endpoints - they are associated with some peer.
  Associating Endpoint with Peer will cause RTC Engine to send some Media Events to the Enpoint's Client Library
  e.g. one which indicates which tracks belong to which peer.

  Currently RTC Engine ships with the implementation of two Endpoints:
  * `#{inspect(__MODULE__)}.Endpoint.WebRTC` which is responsible for establishing a connection with some WebRTC
  peer (mainly browser) and exchanging media with it. WebRTC Endpoint is a Peer Endpoint.
  * `#{inspect(__MODULE__)}.Endpoint.HLS` which is responsible for receiving media tracks from all other Endpoints and
  saving them to files by creating HLS playlists. HLS Endpoint is a Standalone Endpoint.

  User can also implement custom Endpoints, see Custom Endpoints guide.
  """

  use Membrane.Pipeline

  import Membrane.RTC.Utils

  require Membrane.Logger
  require Membrane.OpenTelemetry
  require Membrane.TelemetryMetrics

  alias Membrane.RTC.Engine.{
    DisplayManager,
    Endpoint,
    FilterTee,
    Message,
    Peer,
    Subscription,
    Tee,
    Track
  }

  alias Membrane.RTC.Engine.Notifications.TrackNotification

  alias Membrane.RTC.Engine.Exception.{PublishTrackError, TrackReadyError}

  @registry_name Membrane.RTC.Engine.Registry.Dispatcher

  @life_span_id "rtc_engine.life_span"

  @typedoc """
  RTC Engine configuration options.

  * `id` is used by logger. If not provided it will be generated.
  * `trace_ctx` is used by OpenTelemetry. All traces from this engine will be attached to this context.
  Example function from which you can get Otel Context is `get_current/0` from `OpenTelemetry.Ctx`.
  * `display_manager?` - set to `true` if you want to limit number of tracks sent from `#{inspect(__MODULE__)}.Endpoint.WebRTC` to a browser.
  """

  @type options_t() :: [
          id: String.t(),
          trace_ctx: map(),
          telemetry_label: Membrane.TelemetryMetrics.label(),
          display_manager?: boolean()
        ]

  defmodule State do
    @moduledoc false

    use Bunch.Access

    @enforce_keys [:id, :component_path, :trace_context, :telemetry_label]
    defstruct @enforce_keys ++
                [
                  peers: %{},
                  endpoints: %{},
                  pending_subscriptions: [],
                  pending_peers: %{},
                  subscriptions: %{},
                  display_manager: nil
                ]

    @type t() :: %__MODULE__{
            id: String.t(),
            component_path: String.t(),
            trace_context: map(),
            telemetry_label: Membrane.TelemetryMetrics.label(),
            display_manager: pid() | nil,
            peers: %{Endpoint.id() => Peer.t()},
            endpoints: %{Endpoint.id() => Endpoint.t()},
            subscriptions: %{Endpoint.id() => %{Track.id() => Subscription.t()}},
            pending_subscriptions: [Subscription.t()],
            pending_peers: %{Endpoint.id() => %{peer: Peer.t(), endpoint: Endpoint.t()}}
          }
  end

  @typedoc """
  Endpoint configuration options.

  * `peer_id` - associate endpoint with existing peer
  * `endpoint_id` - assign endpoint id. If not provided it will be generated by RTC Engine. This option cannot be used together with `peer_id`.
  Endpoints associated with peers have the id `peer_id`.
  * `node` - node on which endpoint should be spawned. If not provided, current node is used.
  """
  @type endpoint_options_t() :: [
          endpoint_id: String.t(),
          peer_id: String.t(),
          node: node()
        ]

  @typedoc """
  Subscription options.
  """
  @type subscription_opts_t() :: Keyword.t()

  @typedoc """
  Membrane action that will cause RTC Engine to publish some message to all other endpoints.
  """
  @type publish_action_t() :: {:notify_parent, {:publish, publish_message_t()}}

  @typedoc """
  Membrane action that will mark the peer endpoint as ready and set its metadata.
  The Engine will respond with `t:ready_ack_msg_t/0` to acknowledge your transition to ready state.

  This action can only be used once, any further calls by an endpoint will be ignored.
  It will also be ignored for non-peer endpoints.
  """
  @type ready_action_t() :: {:notify, {:ready, metadata :: any()}}

  @typedoc """
  A message that the Engine sends to the endpoint when it ackowledges its `t:ready_action_t/0`
  """
  @type ready_ack_msg_t() ::
          {:ready,
           peers_in_room :: [
             %{
               id: Peer.id(),
               metadata: any(),
               trackIdToMetadata: %{Track.id() => any()}
             }
           ]}

  @typedoc """
  Membrane action that will cause RTC Engine to forward supplied message to the business logic.
  """
  @type forward_to_parent_action_t() :: {:notify, {:forward_to_parent, message :: any()}}

  @typedoc """
  Membrane action that will inform RTC Engine about track readiness.
  """
  @type track_ready_action_t() ::
          {:notify_parent, {:track_ready, Track.id(), Track.encoding(), Track.variant()}}

  @typedoc """
  Types of messages that can be published to other Endpoints.
  """
  @type publish_message_t() ::
          {:new_tracks, [Track.t()]}
          | {:removed_tracks, [Track.t()]}
          | {:track_metadata_updated, metadata :: any()}
          | {:peer_metadata_updated, metadata :: any()}
          | {:tracks_priority, tracks :: list()}
          | TrackNotification.t()

  @typedoc """
  Type of messages that need to be handled by each endpoint.
  """
  @type published_message_t() ::
          {:new_tracks, [Track.t()]}
          | {:removed_tracks, [Track.t()]}
          | {:new_peer, Peer.t()}
          | {:peer_left, Peer.id()}
          | {:track_metadata_updated, Track.t()}
          | {:peer_metadata_updated, Peer.t()}
          | {:tracks_priority, tracks :: list()}
          | ready_ack_msg_t()
          | TrackNotification.t()

  @spec start(options :: options_t(), process_options :: GenServer.options()) ::
          GenServer.on_start()
  def start(options, process_options) do
    do_start(:start, options, process_options)
  end

  @spec start_link(options :: options_t(), process_options :: GenServer.options()) ::
          GenServer.on_start()
  def start_link(options, process_options) do
    do_start(:start_link, options, process_options)
  end

  defp do_start(func, options, process_options) when func in [:start, :start_link] do
    id = options[:id] || "#{UUID.uuid4()}"
    display_manager? = options[:display_manager?] || false
    options = Keyword.put(options, :id, id)
    options = Keyword.put(options, :display_manager?, display_manager?)
    Membrane.Logger.info("Starting a new RTC Engine instance with id: #{id}")

    with {:ok, _supervisor, pipeline} <-
           apply(Membrane.Pipeline, func, [__MODULE__, options, process_options]) do
      {:ok, pipeline}
    end
  end

  @spec get_registry_name() :: atom()
  def get_registry_name(), do: @registry_name

  @doc """
  Adds endpoint to the RTC Engine

  Returns `:error` when there are both `peer_id` and `endpoint_id` specified in `opts`.
  For more information refer to `t:endpoint_options_t/0`.
  """
  @spec add_endpoint(
          pid :: pid(),
          endpoint :: Membrane.ChildrenSpec.child_definition_t(),
          opts :: endpoint_options_t()
        ) :: :ok | :error
  def add_endpoint(pid, endpoint, opts \\ []) do
    if Keyword.has_key?(opts, :endpoint_id) and Keyword.has_key?(opts, :peer_id) do
      raise "You can't pass both option endpoint_id and peer_id"
    end

    send(pid, {:add_endpoint, endpoint, opts})
    :ok
  end

  @doc """
  Removes endpoint from the RTC Engine
  """
  @spec remove_endpoint(
          pid :: pid(),
          id :: String.t()
        ) :: :ok
  def remove_endpoint(rtc_engine, id) do
    send(rtc_engine, {:remove_endpoint, id})
    :ok
  end

  @doc """
  Registers process with pid `who` for receiving messages from RTC Engine
  """
  @spec register(rtc_engine :: pid(), who :: pid()) :: :ok
  def register(rtc_engine, who \\ self()) do
    send(rtc_engine, {:register, who})
    :ok
  end

  @doc """
  Unregisters process with pid `who` from receiving messages from RTC Engine
  """
  @spec unregister(rtc_engine :: pid(), who :: pid()) :: :ok
  def unregister(rtc_engine, who \\ self()) do
    send(rtc_engine, {:unregister, who})
    :ok
  end

  @doc """
  Sends message to RTC Engine endpoint.
  If endpoint doesn't exist message is ignored
  """
  @spec message_endpoint(rtc_engine :: pid(), endpoint_id :: String.t(), message :: any()) ::
          :ok
  def message_endpoint(rtc_engine, endpoint_id, message) do
    send(rtc_engine, {:message_endpoint, {:endpoint, endpoint_id}, message})
    :ok
  end

  @doc """
  Subscribes an endpoint for a track.

  The endpoint will be notified about track readiness in `c:Membrane.Bin.handle_pad_added/3` callback.
  `endpoint_id` is the id of the endpoint, which wants to subscribe to the track.
  """
  @spec subscribe(
          rtc_engine :: pid(),
          endpoint_id :: String.t(),
          track_id :: Track.id(),
          opts :: subscription_opts_t
        ) :: :ok | {:error, :timeout | :invalid_track_id}
  def subscribe(rtc_engine, endpoint_id, track_id, opts \\ []) do
    ref = make_ref()
    send(rtc_engine, {:subscribe, {self(), ref}, endpoint_id, track_id, opts})

    receive do
      {^ref, :ok} -> :ok
      {^ref, {:error, reason}} -> {:error, reason}
    after
      5_000 -> {:error, :timeout}
    end
  end

  @impl true
  def handle_init(_ctx, options) do
    Logger.metadata(rtc_engine: options[:id])

    if Keyword.has_key?(options, :trace_ctx),
      do: Membrane.OpenTelemetry.attach(options[:trace_ctx])

    start_span_opts =
      case options[:parent_span] do
        nil -> []
        parent_span -> [parent_span: parent_span]
      end

    Membrane.OpenTelemetry.start_span(@life_span_id, start_span_opts)

    display_manager =
      if options[:display_manager?] do
        {:ok, pid} = DisplayManager.start_link(ets_name: options[:id], engine: self())
        pid
      else
        nil
      end

    telemetry_label = (options[:telemetry_label] || []) ++ [room_id: options[:id]]

    {[playback: :playing],
     %State{
       id: options[:id],
       component_path: Membrane.ComponentPath.get_formatted(),
       trace_context: options[:trace_ctx],
       telemetry_label: telemetry_label,
       display_manager: display_manager
     }}
  end

  @impl true
  def handle_terminate_request(ctx, state) do
    {actions, state} =
      Enum.flat_map_reduce(state.endpoints, state, fn {endpoint_id, _endpoint}, state ->
        {_status, actions, state} = handle_remove_endpoint(endpoint_id, ctx, state)
        {actions, state}
      end)

    {actions ++ [terminate: :normal], state}
  end

  @impl true
  def handle_info({:add_endpoint, endpoint, opts}, _ctx, state) do
    peer_id = opts[:peer_id]
    endpoint_id = opts[:endpoint_id] || opts[:peer_id]

    endpoint =
      case endpoint do
        %Endpoint.WebRTC{} ->
          %Endpoint.WebRTC{
            endpoint
            | telemetry_label: state.telemetry_label ++ [peer_id: peer_id],
              parent_span: Membrane.OpenTelemetry.get_span(@life_span_id),
              trace_context: state.trace_context
          }

        another_endpoint ->
          another_endpoint
      end

    if Map.has_key?(state.endpoints, endpoint_id) do
      Membrane.Logger.warn(
        "Cannot add Endpoint with id #{inspect(endpoint_id)} as it already exists"
      )

      {[], state}
    else
      handle_add_endpoint(endpoint, opts, state)
    end
  end

  @impl true
  def handle_info({:remove_endpoint, id}, ctx, state) do
    case handle_remove_endpoint(id, ctx, state) do
      {:absent, [], state} ->
        Membrane.Logger.info("Endpoint #{inspect(id)} already removed")
        {[], state}

      {:present, actions, state} ->
        {actions, state}
    end
  end

  @impl true
  def handle_info({:register, pid}, _ctx, state) do
    Registry.register(get_registry_name(), self(), pid)
    {[], state}
  end

  @impl true
  def handle_info({:unregister, pid}, _ctx, state) do
    Registry.unregister_match(get_registry_name(), self(), pid)
    {[], state}
  end

  def handle_info(
        {:subscribe, {endpoint_pid, ref}, endpoint_id, track_id, opts},
        ctx,
        state
      ) do
    subscription = %Subscription{
      endpoint_id: endpoint_id,
      track_id: track_id,
      opts: opts
    }

    case validate_subscription(subscription, state) do
      :ok ->
        {spec, state} = fulfill_or_postpone_subscription(subscription, ctx, state)
        send(endpoint_pid, {ref, :ok})
        {[spec: {spec, log_metadata: [rtc: state.id]}], state}

      {:error, _reason} = error ->
        send(endpoint_pid, {ref, error})
        {[], state}
    end
  end

  @impl true
  def handle_info({:track_priorities, endpoint_to_tracks}, ctx, state) do
    endpoint_msg_actions =
      for {endpoint, tracks} <- endpoint_to_tracks do
        {:notify_child, {endpoint, {:tracks_priority, tracks}}}
      end

    tee_actions =
      ctx
      |> filter_children(pattern: {:tee, _tee_name})
      |> Enum.flat_map(&[notify_child: {&1, :track_priorities_updated}])

    {endpoint_msg_actions ++ tee_actions, state}
  end

  @impl true
  def handle_info({:message_endpoint, endpoint, message}, ctx, state) do
    actions =
      if find_child(ctx, pattern: ^endpoint) != nil,
        do: [notify_child: {endpoint, message}],
        else: []

    {actions, state}
  end

  @impl true
  def handle_child_notification(notification, {:endpoint, endpoint_id}, ctx, state) do
    if Map.has_key?(state.endpoints, endpoint_id) or
         Map.has_key?(state.pending_peers, endpoint_id) do
      handle_endpoint_notification(notification, endpoint_id, ctx, state)
    else
      {[], state}
    end
  end

  @impl true
  def handle_crash_group_down(endpoint_id, ctx, state) do
    dispatch(%Message.EndpointCrashed{endpoint_id: endpoint_id})
    {_status, actions, state} = handle_remove_endpoint(endpoint_id, ctx, state)
    {actions, state}
  end

  #
  # Endpoint Notifications
  #
  # - handle_endpoint_notification/4: Handles incoming notifications from an Endpoint, usually
  #   the WebRTC endpoint. Handles track_ready, publication of new tracks, and publication of
  #   removed tracks. Also forwards custom media events.
  #

  defp handle_endpoint_notification({:ready, metadata}, endpoint_id, _ctx, state) do
    if Map.has_key?(state.pending_peers, endpoint_id) do
      {%{peer: peer, endpoint: endpoint}, state} = pop_in(state, [:pending_peers, endpoint_id])
      peer = %{peer | metadata: metadata}

      peers_in_room =
        state.peers
        |> Map.values()
        |> Enum.map(fn peer ->
          track_id_to_metadata = Endpoint.get_active_track_metadata(state.endpoints[peer.id])

          peer
          |> Map.from_struct()
          |> Map.put(:trackIdToMetadata, track_id_to_metadata)
        end)

      new_peer_notifications =
        state.endpoints
        |> Map.keys()
        |> Enum.map(&{:notify_child, {{:endpoint, &1}, {:new_peer, peer}}})

      actions =
        [
          notify_child: {{:endpoint, endpoint_id}, {:ready, peers_in_room}},
          notify_child:
            {{:endpoint, endpoint_id}, {:new_tracks, get_active_tracks(state.endpoints)}}
        ] ++ new_peer_notifications

      state =
        state
        |> put_in([:peers, endpoint_id], peer)
        |> put_in([:endpoints, endpoint_id], endpoint)
        |> put_in([:subscriptions, endpoint_id], %{})

      {actions, state}
    else
      Membrane.Logger.warn(
        "Endpoint #{endpoint_id} sent a `:ready` message even though it's not a peer endpoint. Ignoring."
      )

      {[], state}
    end
  end

  defp handle_endpoint_notification({:forward_to_parent, message}, endpoint_id, _ctx, state) do
    dispatch(%Message.EndpointMessage{endpoint_id: endpoint_id, message: message})
    {[], state}
  end

  defp handle_endpoint_notification({:update_peer_metadata, metadata}, peer_id, _ctx, state) do
    peer = Map.get(state.peers, peer_id)

    if peer.metadata != metadata do
      updated_peer = %{peer | metadata: metadata}
      state = put_in(state, [:peers, peer_id], updated_peer)

      actions =
        state.endpoints
        |> Map.keys()
        |> Enum.map(&{:notify_child, {{:endpoint, &1}, {:peer_metadata_updated, updated_peer}}})

      {actions, state}
    else
      {[], state}
    end
  end

  defp handle_endpoint_notification(
         {:update_track_metadata, track_id, track_metadata},
         endpoint_id,
         _ctx,
         state
       ) do
    if Map.has_key?(state.endpoints, endpoint_id) do
      endpoint = Map.get(state.endpoints, endpoint_id)
      track = Endpoint.get_track_by_id(endpoint, track_id)

      if track != nil and track.metadata != track_metadata do
        endpoint = Endpoint.update_track_metadata(endpoint, track_id, track_metadata)
        state = put_in(state, [:endpoints, endpoint_id], endpoint)

        actions =
          state.subscriptions
          |> Map.values()
          |> Enum.flat_map(&Map.values/1)
          |> Enum.filter(&(&1.track_id == track_id))
          |> Enum.map(& &1.endpoint_id)
          |> Enum.map(
            &{:notify_child,
             {{:endpoint, &1},
              {:track_metadata_updated, Endpoint.get_track_by_id(endpoint, track_id)}}}
          )

        {actions, state}
      else
        {[], state}
      end
    else
      {[], state}
    end
  end

  defp handle_endpoint_notification(
         {:publish, %TrackNotification{track_id: track_id} = notification},
         endpoint_id,
         _ctx,
         state
       ) do
    subscribed_endpoints =
      state.subscriptions
      |> Map.values()
      |> Enum.flat_map(&Map.values/1)
      |> Enum.filter(&(&1.track_id == track_id))
      |> Enum.map(& &1.endpoint_id)

    message_actions =
      Enum.map(subscribed_endpoints, &{:notify_child, {{:endpoint, &1}, notification}})

    if Map.has_key?(state.endpoints[endpoint_id].inbound_tracks, track_id) do
      {message_actions, state}
    else
      Membrane.Logger.error("""
      Non-owner attempted to send a notification about the track. It is being ignored.
      Offending endpoint: #{inspect(endpoint_id)}
      TrackId: #{track_id}
      notification: #{inspect(notification)}
      """)
    end
  end

  defp handle_endpoint_notification(
         {:track_ready, track_id, variant, encoding},
         endpoint_id,
         _ctx,
         state
       ) do
    Membrane.Logger.info(
      "New incoming #{encoding} track #{track_id} (variant: #{variant}) from endpoint #{inspect(endpoint_id)}"
    )

    track = get_in(state, [:endpoints, endpoint_id]) |> Endpoint.get_track_by_id(track_id)

    if variant not in track.variants do
      raise TrackReadyError, track: track, variant: variant
    end

    track_link = build_track_link(variant, track, endpoint_id, state)

    # check if there are subscriptions for this track and fulfill them
    {subscriptions, pending_subscriptions} =
      Enum.split_with(state.pending_subscriptions, &(&1.track_id == track_id))

    {subscription_links, state} = fulfill_subscriptions(subscriptions, state)

    links = [track_link] ++ subscription_links
    state = %{state | pending_subscriptions: pending_subscriptions}

    state =
      update_in(
        state,
        [:endpoints, endpoint_id],
        &Endpoint.update_track_encoding(&1, track_id, encoding)
      )

    spec = {links, crash_group: {endpoint_id, :temporary}, log_metadata: [rtc_engine: state.id]}
    {[spec: spec], state}
  end

  defp handle_endpoint_notification(
         {:publish, {:new_tracks, tracks}},
         endpoint_id,
         _ctx,
         state
       ) do
    Enum.each(tracks, &validate_track(&1))

    id_to_track = Map.new(tracks, &{&1.id, &1})

    state =
      update_in(
        state,
        [:endpoints, endpoint_id, :inbound_tracks],
        &Map.merge(&1, id_to_track)
      )

    tracks_msgs = build_track_added_actions(tracks, endpoint_id, state)
    {tracks_msgs, state}
  end

  defp handle_endpoint_notification(
         {:publish, {:removed_tracks, tracks}},
         endpoint_id,
         ctx,
         state
       ) do
    id_to_track = Map.new(tracks, &{&1.id, &1})

    state =
      update_in(
        state,
        [:endpoints, endpoint_id, :inbound_tracks],
        &Map.merge(&1, id_to_track)
      )

    tracks_msgs = build_track_removed_actions(tracks, endpoint_id, state)
    track_ids = Enum.map(tracks, & &1.id)
    track_tees = tracks |> Enum.map(&get_track_tee(&1.id, ctx)) |> Enum.reject(&is_nil(&1))

    subscriptions =
      Map.new(state.subscriptions, fn {endpoint_id, subscriptions} ->
        subscriptions =
          subscriptions
          |> Enum.reject(fn {track_id, _data} -> Enum.member?(track_ids, track_id) end)
          |> Map.new()

        {endpoint_id, subscriptions}
      end)

    {tracks_msgs ++ [remove_child: track_tees], %{state | subscriptions: subscriptions}}
  end

  defp validate_track(track) do
    variants = MapSet.new(track.variants)
    supported_variants = Track.supported_variants() |> MapSet.new()

    cond do
      variants == MapSet.new([]) ->
        raise PublishTrackError, track: track

      track.type == :audio and not MapSet.equal?(variants, MapSet.new([:high])) ->
        raise PublishTrackError, track: track

      MapSet.subset?(variants, supported_variants) == false ->
        raise PublishTrackError, track: track

      true ->
        :ok
    end
  end

  #
  # Endpoint Management
  #
  # - handle_add_endpoint/3: Adds a new Endpoint based on the entry provided. Part of the
  #   implementation for the public API.
  #
  # - handle_remove_endpoint/3: Removes the given Endpoint. Part of the implementation for the
  #   public API. Also called when the peer leaves.
  #
  # - get_active_tracks/1: Helper function for add_endpoint/3. Returns a list of Tracks that can
  #   be provided to the newly added Endpoint straight away.
  #
  # - find_children_for_endpoint/2: Convenience function to identify all Elements owned by an
  #   Endpoint, via its Tracks.
  #
  # - get_track_tee/2: Convenience function to get tee for given track
  #

  defp handle_add_endpoint(endpoint_entry, opts, state) do
    endpoint_id = opts[:endpoint_id] || opts[:peer_id] || UUID.uuid4()
    endpoint_name = {:endpoint, endpoint_id}
    is_peer? = Keyword.has_key?(opts, :peer_id)

    spec = {
      child(endpoint_name, endpoint_entry),
      node: opts[:node],
      crash_group: {endpoint_id, :temporary},
      log_metadata: [rtc_engine: state.id]
    }

    display_manager_message =
      if state.display_manager != nil,
        do: [notify_child: {endpoint_name, {:display_manager, state.display_manager}}],
        else: []

    # Only inform about the tracks if we're not taking about a peer
    tracks_actions =
      if is_peer? do
        []
      else
        [notify_child: {endpoint_name, {:new_tracks, get_active_tracks(state.endpoints)}}]
      end

    actions = [spec: spec] ++ display_manager_message ++ tracks_actions

    endpoint = Endpoint.new(endpoint_id, [])

    state =
      if is_peer? do
        put_in(state, [:pending_peers, endpoint_id], %{
          peer: %Peer{id: endpoint_id, metadata: nil},
          endpoint: endpoint
        })
      else
        state
        |> put_in([:subscriptions, endpoint_id], %{})
        |> put_in([:endpoints, endpoint_id], endpoint)
      end

    {actions, state}
  end

  defp handle_remove_endpoint(endpoint_id, ctx, state) do
    cond do
      Map.has_key?(state.endpoints, endpoint_id) ->
        pending_subscriptions_fun = fn subscriptions ->
          Enum.filter(subscriptions, &(&1.endpoint_id != endpoint_id))
        end

        {endpoint, state} = pop_in(state, [:endpoints, endpoint_id])
        {_, state} = pop_in(state, [:subscriptions, endpoint_id])
        state = update_in(state, [:pending_subscriptions], pending_subscriptions_fun)

        tracks = Enum.map(Endpoint.get_tracks(endpoint), &%Track{&1 | active?: true})
        tracks_msgs = build_track_removed_actions(tracks, endpoint_id, state)
        endpoint_bin = ctx.children[{:endpoint, endpoint_id}]

<<<<<<< HEAD
      peer_left_msgs =
        if Map.has_key?(state.peers, endpoint_id) do
          state.endpoints
          |> Map.keys()
          |> Enum.map(&{:notify_child, {{:endpoint, &1}, {:peer_left, endpoint_id}}})
=======
        peer_left_msgs =
          if Map.has_key?(state.peers, endpoint_id) do
            state.endpoints
            |> Map.keys()
            |> Enum.map(&{:forward, {{:endpoint, &1}, {:peer_left, endpoint_id}}})
          else
            []
          end

        {_, state} = pop_in(state, [:peers, endpoint_id])

        if endpoint_bin == nil or endpoint_bin.terminating? do
          {:present, tracks_msgs ++ peer_left_msgs, state}
>>>>>>> d5c4263e
        else
          actions = [remove_child: find_children_for_endpoint(endpoint, ctx)]
          {:present, tracks_msgs ++ peer_left_msgs ++ actions, state}
        end

      Map.has_key?(state.pending_peers, endpoint_id) ->
        {_pending_peer, state} = pop_in(state, [:pending_peers, endpoint_id])
        endpoint_bin = ctx.children[{:endpoint, endpoint_id}]

        if endpoint_bin == nil or endpoint_bin.terminating? do
          {:present, [], state}
        else
          {:present, [remove_child: {:endpoint, endpoint_id}], state}
        end

      true ->
        {:absent, [], state}
    end
  end

  defp get_active_tracks(endpoints) do
    endpoints
    |> Map.values()
    |> Enum.flat_map(&Endpoint.get_tracks/1)
    |> Enum.filter(& &1.active?)
  end

  defp find_children_for_endpoint(endpoint, ctx) do
    children =
      endpoint
      |> Endpoint.get_tracks()
      |> Enum.map(&get_track_tee(&1.id, ctx))
      |> Enum.reject(&is_nil(&1))

    [endpoint: endpoint.id] ++ children
  end

  defp get_track_tee(track_id, ctx) do
    if Map.has_key?(ctx.children, {:tee, track_id}) do
      {:tee, track_id}
    end
  end

  #
  # Track Actions
  #
  # - build_track_added_actions/3: Called when new tracks were published by the WebRTC endpoint
  #   and the Engine has been notified. Notifies all other Endpoints of the new tracks.
  #
  # - build_track_removed_actions/3: Called when the underlying endpoint was removed (either
  #   normally, or due to crash).
  #

  defp build_track_added_actions(tracks, endpoint_id, state) do
    state.endpoints
    |> Map.delete(endpoint_id)
    |> Map.keys()
    |> Enum.flat_map(fn endpoint_id ->
      [notify_child: {{:endpoint, endpoint_id}, {:new_tracks, tracks}}]
    end)
  end

  defp build_track_removed_actions(tracks, from_endpoint_id, state) do
    state.endpoints
    |> Stream.reject(&(elem(&1, 0) == from_endpoint_id))
    |> Stream.reject(&is_nil(elem(&1, 1)))
    |> Enum.flat_map(fn {endpoint_id, _endpoint} ->
      subscriptions = state.subscriptions[endpoint_id]
      tracks = Enum.filter(tracks, &Map.has_key?(subscriptions, &1.id))
      [notify_child: {{:endpoint, endpoint_id}, {:remove_tracks, tracks}}]
    end)
  end

  #
  # Track Links
  #
  # - build_track_link/4 - called when the track is ready, via notification from the WebRTC
  #   endpoint. Creates the link from the endpoint which published the track, and starts the
  #   underlying tee which is required to bring the content of the track to all subscribers.
  #
  # - build_track_tee/4 - Called by build_track_link/4; builds the correct tee depending on
  #   display manager is turned on or off
  #

  defp build_track_link(variant, track, endpoint_id, state) do
    get_child({:endpoint, endpoint_id})
    |> via_out(Pad.ref(:output, {track.id, variant}))
    |> via_in(Pad.ref(:input, {track.id, variant}))
    |> child({:tee, track.id}, build_track_tee(track.id, variant, track, state),
      get_if_exists: true
    )
  end

  defp build_track_tee(track_id, _variant, track, %{display_manager: dm} = state)
       when dm != nil do
    %FilterTee{
      ets_name: state.id,
      track_id: track_id,
      type: track.type,
      codec: track.encoding
    }
  end

  defp build_track_tee(_track_id, _variant, track, _state) do
    %Tee{track: track}
  end

  #
  # Track Subscriptions
  #
  # - validate_subscription/2: Validates proposed subscription, called when a new subscription
  #   is to be added, via handle_info.
  #
  # - fulfill_or_postpone_subscription/3: Called immediately upon validation of subscription,
  #   optimistically links track's tee to the subscriber if the track is ready, otherwise adds the
  #   subscription to the list of pending subscriptions
  #
  # - fulfill_subscriptions/2: Called when a new track is ready and there are pending
  #   subscriptions to the track.
  #
  # - build_subscription_links/1, build_subscription_link/1: Called by fulfill_subscriptions/2,
  #   these functions build the actual links between the tee and the endpoint subscribing for the given track.
  #
  # - get_track/2: Convenience function. Searches for a Track with the given Track ID which is
  #   owned by one of the Endpoints in the list.
  #

  defp validate_subscription(subscription, state) do
    # checks whether subscription is correct
    track = get_track(subscription.track_id, state.endpoints)

    if track, do: :ok, else: {:error, :invalid_track_id}
  end

  defp fulfill_or_postpone_subscription(subscription, ctx, state) do
    # If the tee for this track is already spawned, fulfill subscription.
    # Otherwise, save subscription as pending, we will fulfill it when the tee is linked.

    if Map.has_key?(ctx.children, {:tee, subscription.track_id}) do
      fulfill_subscriptions([subscription], state)
    else
      state = update_in(state, [:pending_subscriptions], &[subscription | &1])
      {[], state}
    end
  end

  defp fulfill_subscriptions(subscriptions, state) do
    links = build_subscription_links(subscriptions)

    Enum.reduce(subscriptions, {links, state}, fn subscription, {links, state} ->
      endpoint_id = subscription.endpoint_id
      track_id = subscription.track_id
      subscription = %{subscription | status: :active}
      state = put_in(state, [:subscriptions, endpoint_id, track_id], subscription)
      {links, state}
    end)
  end

  defp build_subscription_links(subscriptions) do
    Enum.map(subscriptions, &build_subscription_link(&1))
  end

  defp build_subscription_link(subscription) do
    get_child({:tee, subscription.track_id})
    |> via_out(Pad.ref(:output, {:endpoint, subscription.endpoint_id}))
    |> via_in(Pad.ref(:input, subscription.track_id))
    |> get_child({:endpoint, subscription.endpoint_id})
  end

  defp get_track(track_id, endpoints) do
    endpoints
    |> Map.values()
    |> Enum.flat_map(&Endpoint.get_tracks/1)
    |> Map.new(&{&1.id, &1})
    |> Map.get(track_id)
  end

  #
  # Message Dispatch
  #
  # - dispatch/1: Internal function, dispatches the message to all registered processes within the
  #   registry
  #
  # - dispatch/2: Dispatches the Media Event to all registered processes within the registry, with
  #   the correct `to` field populated
  #
  # - brodcast/1: Convenience function, dispatches the data within a Media Event and sets the `to`
  #   field to `:broadcast`.
  #

  defp dispatch(message) do
    Registry.dispatch(get_registry_name(), self(), fn entries ->
      for {_, pid} <- entries, do: send(pid, message)
    end)
  end
end<|MERGE_RESOLUTION|>--- conflicted
+++ resolved
@@ -856,13 +856,6 @@
         tracks_msgs = build_track_removed_actions(tracks, endpoint_id, state)
         endpoint_bin = ctx.children[{:endpoint, endpoint_id}]
 
-<<<<<<< HEAD
-      peer_left_msgs =
-        if Map.has_key?(state.peers, endpoint_id) do
-          state.endpoints
-          |> Map.keys()
-          |> Enum.map(&{:notify_child, {{:endpoint, &1}, {:peer_left, endpoint_id}}})
-=======
         peer_left_msgs =
           if Map.has_key?(state.peers, endpoint_id) do
             state.endpoints
@@ -876,7 +869,6 @@
 
         if endpoint_bin == nil or endpoint_bin.terminating? do
           {:present, tracks_msgs ++ peer_left_msgs, state}
->>>>>>> d5c4263e
         else
           actions = [remove_child: find_children_for_endpoint(endpoint, ctx)]
           {:present, tracks_msgs ++ peer_left_msgs ++ actions, state}
