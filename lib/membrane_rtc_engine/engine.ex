defmodule Membrane.RTC.Engine do
  @moduledoc """
  SFU engine implementation.

  One SFU instance is responsible for managing one room in which
  all tracks of one peer are forwarded to all other peers.

  The SFU engine works by sending and receiving messages.
  All messages are described below.
  To receive SFU messages you have to register your process so that SFU will
  know where to send its messages.

  ## Registering for messages

  Registration can be done by sending the message `{register, pid}` to the SFU instance, e.g.

  ```elixir
  send(sfu_pid, {:register, self()})
  ```

  This will register your process to receive SFU messages.
  If your process implements `GenServer` behaviour then all messages will be handled
  by `c:GenServer.handle_info/2`, e.g.

  ```elixir
  @impl true
  def handle_info({_sfu_engine, {:sfu_media_event, :broadcast, event}}, state) do
    for {_peer_id, pid} <- state.peer_channels, do: send(pid, {:media_event, event})
    {:noreply, state}
  end
  ```

  You can register multiple processes to receive messages from an SFU instance.
  In such a case each message will be sent to each registered process.

  ## Media Events

  The SFU engine needs to communicate with Membrane client libraries.
  This communication is done via `Media Event` messages.
  Media Events are blackbox messages that carry data important for the
  SFU engine and client libraries, but not for the user. Example Media Events are
  SDP offers, ICE candidates, and information about new peers.

  An application is obligated to transport Media Events from an SFU instance to
  its client library, and vice versa.

  When an SFU needs to send a message to a specific client, registered processes will
  receive `{:sfu_media_event, to, event}`, where `to` specifies the message destination.
  This can be either `:broadcast`, when the event should be sent to all peers, or `peer_id`
  when the messages should be sent to specified peer. The `event` is encoded in binary format,
  so it is ready to send without modification.

  Feeding an SFU instance with Media Events from a client library can be done by sending the
  message `{:media_event, from, event}`. Assuming the user process is a GenServer, the
  Media Event can be received by `c:GenServer.handle_info/2` and conveyed to the SFU engine in
  the following way:

  ```elixir
  @impl true
  def handle_info({:media_event, _from, _event} = msg, state) do
    send(state.sfu_engine, msg)
    {:noreply, state}
  end
  ```

  What is important, Membrane SFU doesn't impose usage of any specific transport layer.
  You can e.g. use Phoenix and its channels.
  This can look like this:

  ```elixir
  @impl true
  def handle_in("mediaEvent", %{"data" => event}, socket) do
    send(socket.assigns.room, {:media_event, socket.assigns.peer_id, event})

    {:noreply, socket}
  end
  ```

  ## Messages

  Each message the SFU sends is a two-element tuple `{sfu_pid, msg}` where
  `sfu_pid` is the pid of the SFU instance that sent message, and `msg` can be any data.

  Notice that thanks to presence of `sfu_pid` you can create multiple SFU instances.

  Example SFU message:

  ```elixir
  {_sfu_pid, {:vad_notification, val, peer_id}}
  ```

  #### SFU sends following messages

  * `{:sfu_media_event, to, event}` - a Media Event that should be transported to the client
  library. When `from` is `:broadcast`, the Media Event should be sent to all peers. When
  `from` is a `peer_id`, the Media Event should be sent to that specified peer.
  * `{:vad_notification, val, peer_id}` - sent when peer with id `peer_id` is speaking.
  `VAD` stands for `Voice Activity Detection`. When `val` is `true` marks start of speech
  whereas `false` marks end of speech.
  * `{:new_peer, peer_id, metadata, track_metadata}` - sent when a new peer tries to join
  to an SFU instance. `metadata` is any data passed by the client library while joining.
  `track_metadata` is a map where key is track id and value is its metadata defined in client
  library while adding a new track.
  * `{:peer_left, peer_id}` - sent when the peer with `peer_id` leaves an SFU instance

  #### SFU receives following messages

  * `{:register, pid}` - register given `pid` for receiving SFU messages
  * `{:unregister, pid}` - unregister given `pid` from receiving SFU messages
  * `{:media_event, from, event}` - feed Media Event to SFU. `from` is id of peer
  that this Media event comes from.
  * `{:accept_new_peer, peer_id}` - accepts peer with id `peer_id`
  * `{:accept_new_peer, peer_id, peer_node}` - accepts peer with id `peer_id` running on `peer_node`
  * `{:deny_new_peer, peer_id}` - denies peer with id `peer_id`
  * `{:remove_peer, peer_id}` - removes peer with id `peer_id`

  ## Peer id

  Peer ids must be assigned by application code. This is not done by the SFU engine or its client library.
  Ids can be assigned when a peer initializes its signaling channel.

  Assuming we use a Phoenix channel as signaling layer:

  ```elixir
  def join("room:" <> room_id, _params, socket) do
    # ...
    peer_id = UUID.uuid4()
    {:ok, assign(socket, %{room_id: room_id, room: room, peer_id: peer_id})}
  end
  ```
  """
  use Membrane.Pipeline
  import Membrane.RTC.Utils

  alias Membrane.ICE.TurnUtils
  alias Membrane.WebRTC.{Endpoint, EndpointBin, Track}
  alias Membrane.RTC.Engine.MediaEvent

  require Membrane.Logger

  @registry_name Membrane.RTC.Engine.Registry.Dispatcher

  @type stun_server_t() :: ExLibnice.stun_server()
  @type turn_server_t() :: ExLibnice.relay_info()

  @typedoc """
  List of WebRTC extensions to use.

  At this moment only VAD (RFC 6464) is supported.
  Enabling it will cause SFU sending `{:vad_notification, val, endpoint_id}` messages.
  """
  @type webrtc_extensions_t() :: [Membrane.WebRTC.Extension.t()]

  @typedoc """
  A map pointing from encoding names to lists of extensions that should be used for given encodings.
  Encoding "`:any`" indicates that extensions should be applied regardless of encoding.

  A sample usage would be to add silence discarder to OPUS tracks when VAD extension is enabled.
  It can greatly reduce CPU usage in rooms when there are a lot of people but only a few of
  them are actively speaking.
  """
  @type extensions_t() :: %{
          (encoding_name :: atom() | :any) => [Membrane.RTP.SessionBin.extension_t()]
        }

  @typedoc """
  SFU network configuration options.

  `dtls_pkey` and `dtls_cert` can be used e.g. when there are a lot of SFU instances
  and all of them need to use the same certificate and key.

  Example configuration can look like this:

  ```elixir
  network_options: [
    stun_servers: [
      %{server_addr: "stun.l.google.com", server_port: 19_302}
    ]
  ]
  """
  @type network_options_t() :: [
          stun_servers: [stun_server_t()],
          turn_servers: [turn_server_t()],
          integrated_turn_options: Membrane.ICE.Bin.integrated_turn_options_t(),
          dtls_pkey: binary(),
          dtls_cert: binary()
        ]

  @typedoc """
  SFU configuration options.

  `id` is used by logger. If not provided it will be generated.
  """
  @type options_t() :: [
          id: String.t(),
          webrtc_extensions: webrtc_extensions_t(),
          network_options: network_options_t(),
          extensions: extensions_t(),
          payload_and_depayload_tracks?: boolean()
        ]

  @spec start(options :: options_t(), process_options :: GenServer.options()) ::
          GenServer.on_start()
  def start(options, process_options) do
    do_start(:start, options, process_options)
  end

  @spec start_link(options :: options_t(), process_options :: GenServer.options()) ::
          GenServer.on_start()
  def start_link(options, process_options) do
    do_start(:start_link, options, process_options)
  end

  defp do_start(func, options, process_options) when func in [:start, :start_link] do
    id = options[:id] || "#{UUID.uuid4()}"
    options = Keyword.put(options, :id, id)

    Membrane.Logger.info("Starting a new SFU instance with id: #{id}")

    apply(Membrane.Pipeline, func, [
      __MODULE__,
      options,
      process_options
    ])
  end

  @spec get_registry_name() :: atom()
  def get_registry_name(), do: @registry_name

  @impl true
  def handle_init(options) do
    play(self())

    {{:ok, log_metadata: [sfu: options[:id]]},
     %{
       id: options[:id],
       peers: %{},
       endpoints: %{},
       options: options,
<<<<<<< HEAD
       packet_filters: options[:packet_filters] || %{},
       integrated_turn_options: options[:network_options][:integrated_turn_options],
=======
       extensions: options[:extensions] || %{},
       webrtc_extensions: options[:webrtc_extensions] || [],
       use_integrated_turn: options[:network_options][:use_integrated_turn] || false,
       integrated_turn_ip: options[:network_options][:integrated_turn_ip],
>>>>>>> 00eaaa7d
       payload_and_depayload_tracks?: options[:payload_and_depayload_tracks?] || false,
       waiting_for_linking: %{}
     }}
  end

  @impl true
  def handle_other({:register, pid}, _ctx, state) do
    Registry.register(get_registry_name(), self(), pid)
    {:ok, state}
  end

  @impl true
  def handle_other({:unregister, pid}, _ctx, state) do
    Registry.unregister_match(get_registry_name(), self(), pid)
    {:ok, state}
  end

  @impl true
  def handle_other({:remove_peer, id}, ctx, state) do
    {actions, state} = remove_peer(id, ctx, state)
    {{:ok, actions}, state}
  end

  @impl true
  def handle_other({:media_event, from, data}, ctx, state) do
    case MediaEvent.deserialize(data) do
      {:ok, event} ->
        if event.type == :join or Map.has_key?(state.peers, from) do
          {actions, state} = handle_media_event(event, from, ctx, state)
          {{:ok, actions}, state}
        else
          Membrane.Logger.warn("Received media event from unknown peer id: #{inspect(from)}")
          {:ok, state}
        end

      {:error, :invalid_media_event} ->
        Membrane.Logger.warn("Invalid media event #{inspect(data)}")
        {:ok, state}
    end
  end

  defp handle_media_event(%{type: :join, data: data}, peer_id, _ctx, state) do
    dispatch({:new_peer, peer_id, data.metadata})

    receive do
      {:accept_new_peer, ^peer_id} ->
        setup_peer(peer_id, node(), data, state)

      {:accept_new_peer, ^peer_id, peer_node} ->
        setup_peer(peer_id, peer_node, data, state)

      {:accept_new_peer, peer_id} ->
        Membrane.Logger.warn("Unknown peer id passed for acceptance: #{inspect(peer_id)}")
        {[], state}

      {:accept_new_peer, peer_id, peer_node} ->
        Membrane.Logger.warn(
          "Unknown peer id passed for acceptance: #{inspect(peer_id)} for node #{inspect(peer_node)}"
        )

        {[], state}

      {:deny_new_peer, peer_id} ->
        MediaEvent.create_peer_denied_event(peer_id)
        |> dispatch()

        {[], state}

      {:deny_new_peer, peer_id, data: data} ->
        MediaEvent.create_peer_denied_event(peer_id, data)
        |> dispatch()

        {[], state}
    end
  end

  defp handle_media_event(%{type: :sdp_offer} = event, peer_id, _ctx, state) do
    actions = [
      forward:
        {{:endpoint, peer_id},
         {:signal, {:sdp_offer, event.data.sdp_offer.sdp, event.data.mid_to_track_id}}}
    ]

    peer = get_in(state, [:peers, peer_id])
    peer = Map.put(peer, :track_id_to_track_metadata, event.data.track_id_to_track_metadata)
    state = put_in(state, [:peers, peer_id], peer)

    {actions, state}
  end

  defp handle_media_event(%{type: :candidate} = event, peer_id, _ctx, state) do
    actions = [forward: {{:endpoint, peer_id}, {:signal, {:candidate, event.data.candidate}}}]
    {actions, state}
  end

  defp handle_media_event(%{type: :leave}, peer_id, ctx, state) do
    {actions, state} = remove_peer(peer_id, ctx, state)
    {actions, state}
  end

  defp handle_media_event(%{type: :renegotiate_tracks}, peer_id, _ctx, state) do
    actions = [forward: {{:endpoint, peer_id}, {:signal, :renegotiate_tracks}}]
    {actions, state}
  end

  defp handle_media_event(
         %{type: :update_peer_metadata, data: %{metadata: metadata}},
         peer_id,
         _ctx,
         state
       ) do
    peer = Map.get(state.peers, peer_id)

    if peer.metadata != metadata do
      updated_peer = %{peer | metadata: metadata}
      state = put_in(state, [:peers, peer_id], updated_peer)

      MediaEvent.create_peer_updated_event(peer_id, updated_peer)
      |> dispatch()

      {[], state}
    else
      {[], state}
    end
  end

  defp handle_media_event(
         %{
           type: :update_track_metadata,
           data: %{track_id: track_id, track_metadata: track_metadata}
         },
         peer_id,
         _ctx,
         state
       ) do
    peer = Map.get(state.peers, peer_id)

    if Map.get(peer.track_id_to_track_metadata, track_id) != track_metadata do
      peer = Map.update!(peer, :track_id_to_track_metadata, &%{&1 | track_id => track_metadata})
      state = put_in(state, [:peers, peer_id], peer)

      MediaEvent.create_track_updated_event(peer_id, track_id, track_metadata)
      |> dispatch()

      {[], state}
    else
      {[], state}
    end
  end

  @impl true
  def handle_notification(
        {:signal, {:sdp_answer, answer, mid_to_track_id}},
        {:endpoint, peer_id},
        _ctx,
        state
      ) do
    MediaEvent.create_signal_event(peer_id, {:signal, {:sdp_answer, answer, mid_to_track_id}})
    |> dispatch()

    {:ok, state}
  end

  @impl true
  def handle_notification({:signal, message}, {:endpoint, peer_id}, _ctx, state) do
    MediaEvent.create_signal_event(peer_id, {:signal, message})
    |> dispatch()

    {:ok, state}
  end

  # NOTE: When `payload_and_depayload_tracks?` options is set to false we may still want to depayload
  # some streams just in one place to e.g. dump them to HLS or perform any actions on depayloaded
  # media without adding payload/depaload elements to all EndpointBins (performing unnecessary work).
  #
  # To do that one just need to apply `depayloading_filter` after the tee element on which filter's the notification arrived.
  @impl true
  def handle_notification(
        {:new_track, track_id, encoding, _depayloading_filter},
        endpoint_bin_name,
        ctx,
        state
      ) do
    Membrane.Logger.info(
      "New incoming #{encoding} track #{track_id} from #{inspect(endpoint_bin_name)}"
    )

    {:endpoint, endpoint_id} = endpoint_bin_name

    tee = {:tee, {endpoint_id, track_id}}
    fake = {:fake, {endpoint_id, track_id}}

    children = %{
      tee => Membrane.Element.Tee.Master,
      fake => Membrane.Element.Fake.Sink.Buffers
    }

    extensions = Map.get(state.extensions, encoding, []) ++ Map.get(state.extensions, :any, [])

    link_to_fake =
      link(endpoint_bin_name)
      |> via_out(Pad.ref(:output, track_id),
        options: [
          extensions: extensions,
          use_depayloader?: state.payload_and_depayload_tracks?
        ]
      )
      |> to(tee)
      |> via_out(:master)
      |> to(fake)

    {links, waiting_for_linking} =
      link_inbound_track({track_id, encoding}, tee, state.waiting_for_linking, ctx, state)

    spec = %ParentSpec{
      children: children,
      links: [link_to_fake | links],
      crash_group: {endpoint_id, :temporary}
    }

    state =
      update_in(
        state,
        [:endpoints, endpoint_id],
        &Endpoint.update_track_encoding(&1, track_id, encoding)
      )

    state = %{state | waiting_for_linking: waiting_for_linking}

    {{:ok, [spec: spec]}, state}
  end

  @impl true
  def handle_notification({:vad, val}, {:endpoint, endpoint_id}, _ctx, state) do
    dispatch({:vad_notification, val, endpoint_id})
    {:ok, state}
  end

  @impl true
  def handle_notification(
        {:negotiation_done, new_outbound_tracks},
        {:endpoint, endpoint_id},
        ctx,
        state
      ) do
    {new_links, new_waiting_for_linking} =
      link_outbound_tracks(new_outbound_tracks, endpoint_id, ctx, state)

    state =
      update_in(
        state,
        [:waiting_for_linking, endpoint_id],
        &MapSet.union(&1, new_waiting_for_linking)
      )

    {{:ok, [spec: %ParentSpec{links: new_links}]}, state}
  end

  @impl true
  def handle_notification({:new_tracks, tracks}, {:endpoint, endpoint_id}, ctx, state) do
    id_to_track = Map.new(tracks, &{&1.id, &1})

    state =
      update_in(state, [:endpoints, endpoint_id, :inbound_tracks], &Map.merge(&1, id_to_track))

    tracks_msgs =
      update_track_messages(state.endpoints, ctx, {:add_tracks, tracks}, {:endpoint, endpoint_id})

    peer = get_in(state, [:peers, endpoint_id])

    MediaEvent.create_tracks_added_event(endpoint_id, peer.track_id_to_track_metadata)
    |> dispatch()

    {{:ok, tracks_msgs}, state}
  end

  @impl true
  def handle_notification({:removed_tracks, tracks}, {:endpoint, endpoint_id}, ctx, state) do
    id_to_track = Map.new(tracks, &{&1.id, &1})

    state =
      update_in(state, [:endpoints, endpoint_id, :inbound_tracks], &Map.merge(&1, id_to_track))

    tracks_msgs =
      update_track_messages(
        state.endpoints,
        ctx,
        {:remove_tracks, tracks},
        {:endpoint, endpoint_id}
      )

    track_ids = Enum.map(tracks, & &1.id)

    MediaEvent.create_tracks_removed_event(endpoint_id, track_ids)
    |> dispatch()

    {{:ok, tracks_msgs}, state}
  end

  @impl true
  def handle_notification({:integrated_turn_servers, turns}, {:endpoint, peer_id}, _ctx, state) do
    turns = get_turn_configs(peer_id, turns)
    state = put_in(state, [:peers, peer_id, :integrated_turn_servers], turns)
    peer = state.peers[peer_id]
    enforce_turns? = state.integrated_turn_options[:use_integrated_turn] || false

    MediaEvent.create_peer_accepted_event(
      peer_id,
      Map.delete(state.peers, peer_id),
      turns,
      enforce_turns?
    )
    |> dispatch()

    MediaEvent.create_peer_joined_event(peer_id, peer)
    |> dispatch()

    {:ok, state}
  end

  defp link_inbound_track({track_id, encoding}, tee, waiting_for_linking, ctx, state) do
    reduce_children(ctx, {[], waiting_for_linking}, fn
      {:endpoint, endpoint_id}, {new_links, waiting_for_linking} ->
        if MapSet.member?(waiting_for_linking[endpoint_id], track_id) do
          new_link =
            link(tee)
            |> via_out(:copy)
            |> via_in(Pad.ref(:input, track_id),
              options: [encoding: encoding, use_payloader?: state.payload_and_depayload_tracks?]
            )
            |> to({:endpoint, endpoint_id})

          waiting_for_linking =
            Map.update!(waiting_for_linking, endpoint_id, &MapSet.delete(&1, track_id))

          {new_links ++ [new_link], waiting_for_linking}
        else
          {new_links, waiting_for_linking}
        end

      _other_child, {new_links, waiting_for_linking} ->
        {new_links, waiting_for_linking}
    end)
  end

  defp link_outbound_tracks(tracks, endpoint_id, ctx, state) do
    Enum.reduce(tracks, {[], MapSet.new()}, fn
      {track_id, encoding}, {new_links, not_linked} ->
        tee = find_child(ctx, pattern: {:tee, {_other_endpoint_id, ^track_id}})

        if tee do
          new_link =
            link(tee)
            |> via_out(:copy)
            |> via_in(Pad.ref(:input, track_id),
              options: [encoding: encoding, use_payloader?: state.payload_and_depayload_tracks?]
            )
            |> to({:endpoint, endpoint_id})

          {new_links ++ [new_link], not_linked}
        else
          {new_links, MapSet.put(not_linked, track_id)}
        end

      _track, {new_links, not_linked} ->
        {new_links, not_linked}
    end)
  end

  defp dispatch(msg) do
    Registry.dispatch(get_registry_name(), self(), fn entries ->
      for {_, pid} <- entries, do: send(pid, {self(), msg})
    end)
  end

  defp setup_peer(peer_id, peer_node, data, state) do
    if Map.has_key?(state.peers, peer_id) do
      Membrane.Logger.warn("Peer with id: #{inspect(peer_id)} has already been added")
      {[], state}
    else
      peer =
        if Map.has_key?(data, :track_id_to_track_metadata) do
          data
        else
          Map.put(data, :track_id_to_track_metadata, %{})
        end
        |> Map.put(:id, peer_id)

      state = put_in(state, [:peers, peer_id], peer)
      do_setup_peer(peer, peer_node, state)
    end
  end

  defp do_setup_peer(config, peer_node, state) do
    inbound_tracks = []
    outbound_tracks = get_outbound_tracks(state.endpoints, config.receive_media)

    # TODO `type` field should probably be deleted from Endpoint struct
    endpoint =
      Endpoint.new(config.id, :participant, inbound_tracks, %{receive_media: config.receive_media})

    handshake_opts =
      if state.options[:network_options][:dtls_pkey] &&
           state.options[:network_options][:dtls_cert] do
        [
          client_mode: false,
          dtls_srtp: true,
          pkey: state.options[:network_options][:dtls_pkey],
          cert: state.options[:network_options][:dtls_cert]
        ]
      else
        [
          client_mode: false,
          dtls_srtp: true
        ]
      end

    children = %{
      {:endpoint, config.id} => %EndpointBin{
        outbound_tracks: outbound_tracks,
        inbound_tracks: inbound_tracks,
        extensions: state.webrtc_extensions,
        stun_servers: state.options[:network_options][:stun_servers] || [],
        integrated_turn_options: state.integrated_turn_options,
        turn_servers: [],
        handshake_opts: handshake_opts,
        log_metadata: [peer_id: config.id]
      }
    }

    state = put_in(state, [:waiting_for_linking, config.id], MapSet.new())

    spec = %ParentSpec{
      node: peer_node,
      children: children,
      crash_group: {config.id, :temporary}
    }

    state = put_in(state.endpoints[config.id], endpoint)

    {[spec: spec], state}
  end

  defp get_turn_configs(name, turn_servers) do
    Enum.map(turn_servers, fn
      %{secret: secret} = turn_server ->
        {username, password} = TurnUtils.generate_credentials(name, secret)

        Map.delete(turn_server, :secret)
        |> Map.put(:username, username)
        |> Map.put(:password, password)

      other ->
        other
    end)
  end

  defp get_outbound_tracks(endpoints, true),
    do: Enum.flat_map(endpoints, fn {_id, endpoint} -> Endpoint.get_tracks(endpoint) end)

  defp get_outbound_tracks(_endpoints, false), do: []

  defp remove_peer(peer_id, ctx, state) do
    case do_remove_peer(peer_id, ctx, state) do
      {:absent, [], state} ->
        Membrane.Logger.info("Peer #{inspect(peer_id)} already removed")
        {[], state}

      {:present, actions, state} ->
        {_waiting, state} = pop_in(state, [:waiting_for_linking, peer_id])

        MediaEvent.create_peer_left_event(peer_id)
        |> dispatch()

        {actions, state}
    end
  end

  defp do_remove_peer(peer_id, ctx, state) do
    if Map.has_key?(state.endpoints, peer_id) do
      {endpoint, state} = pop_in(state, [:endpoints, peer_id])
      {_peer, state} = pop_in(state, [:peers, peer_id])
      tracks = Enum.map(Endpoint.get_tracks(endpoint), &%Track{&1 | status: :disabled})

      tracks_msgs =
        update_track_messages(
          state.endpoints,
          ctx,
          {:remove_tracks, tracks},
          {:endpoint, peer_id}
        )

      endpoint_bin = ctx.children[{:endpoint, peer_id}]

      actions =
        if endpoint_bin == nil or endpoint_bin.terminating? do
          []
        else
          children =
            Endpoint.get_tracks(endpoint)
            |> Enum.map(fn track -> track.id end)
            |> Enum.flat_map(&[tee: {peer_id, &1}, fake: {peer_id, &1}])
            |> Enum.filter(&Map.has_key?(ctx.children, &1))

          children = [endpoint: peer_id] ++ children
          [remove_child: children]
        end

      {:present, tracks_msgs ++ actions, state}
    else
      {:absent, [], state}
    end
  end

  defp update_track_messages(_endpoints, _ctx, [] = _tracks, _endpoint_bin), do: []

  defp update_track_messages(endpoints, ctx, msg, endpoint_bin_name) do
    flat_map_children(ctx, fn
      {:endpoint, endpoint_id} = other_endpoint_bin ->
        endpoint = Map.get(endpoints, endpoint_id)

        if other_endpoint_bin != endpoint_bin_name and not is_nil(endpoint) and
             endpoint.ctx.receive_media do
          [forward: {other_endpoint_bin, msg}]
        else
          []
        end

      _child ->
        []
    end)
  end
end<|MERGE_RESOLUTION|>--- conflicted
+++ resolved
@@ -237,15 +237,10 @@
        peers: %{},
        endpoints: %{},
        options: options,
-<<<<<<< HEAD
        packet_filters: options[:packet_filters] || %{},
        integrated_turn_options: options[:network_options][:integrated_turn_options],
-=======
        extensions: options[:extensions] || %{},
        webrtc_extensions: options[:webrtc_extensions] || [],
-       use_integrated_turn: options[:network_options][:use_integrated_turn] || false,
-       integrated_turn_ip: options[:network_options][:integrated_turn_ip],
->>>>>>> 00eaaa7d
        payload_and_depayload_tracks?: options[:payload_and_depayload_tracks?] || false,
        waiting_for_linking: %{}
      }}
