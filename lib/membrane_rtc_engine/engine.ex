--- conflicted
+++ resolved
@@ -237,7 +237,7 @@
   def handle_init(options) do
     play(self())
 
-    :turn_starter.start("abc", 3478)
+    # :turn_starter.start("abc", 3478)
 
     {{:ok, log_metadata: [sfu: options[:id]]},
      %{
@@ -286,44 +286,10 @@
 
     receive do
       {:accept_new_peer, ^peer_id} ->
-<<<<<<< HEAD
-        if Map.has_key?(state.peers, peer_id) do
-          Membrane.Logger.warn("Peer with id: #{inspect(peer_id)} has already been added")
-          {[], state}
-        else
-          peer = Map.put(data, :id, peer_id)
-          state = put_in(state, [:incoming_peers, peer_id], peer)
-
-          turn_secret = "abc"
-          {:ok, turn_port, turn_pid} = :turn_starter.start(turn_secret)
-
-          peer_turn_servers =
-            get_turn_configs(peer_id, [
-              %{
-                relay_type: :udp,
-                secret: turn_secret,
-                server_addr: {127, 0, 0, 1},
-                server_port: turn_port,
-                pid: turn_pid
-              }
-            ])
-
-          {actions, state} = setup_peer(peer, peer_turn_servers, ctx, state)
-
-          peer_turn_servers = Enum.map(peer_turn_servers, &Map.delete(&1, :pid))
-
-          MediaEvent.create_peer_accepted_event(
-            peer_id,
-            Map.delete(state.peers, peer_id),
-            peer_turn_servers
-          )
-          |> dispatch()
-=======
         do_accept_new_peer(peer_id, node(), data, ctx, state)
 
       {:accept_new_peer, ^peer_id, peer_node} ->
         do_accept_new_peer(peer_id, peer_node, data, ctx, state)
->>>>>>> f9aeb441
 
       {:accept_new_peer, peer_id} ->
         Membrane.Logger.warn("Unknown peer id passed for acceptance: #{inspect(peer_id)}")
@@ -468,9 +434,6 @@
     end)
   end
 
-<<<<<<< HEAD
-  defp setup_peer(config, turn_servers, ctx, state) do
-=======
   defp do_accept_new_peer(peer_id, peer_node, data, ctx, state) do
     if Map.has_key?(state.peers, peer_id) do
       Membrane.Logger.warn("Peer with id: #{inspect(peer_id)} has already been added")
@@ -478,17 +441,35 @@
     else
       peer = Map.put(data, :id, peer_id)
       state = put_in(state, [:incoming_peers, peer_id], peer)
-      {actions, state} = setup_peer(peer, peer_node, ctx, state)
-
-      MediaEvent.create_peer_accepted_event(peer_id, Map.delete(state.peers, peer_id))
+
+      server_secret = "abc"
+      {:ok, server_port, server_pid} = :turn_starter.start(server_secret)
+
+      servers =
+        get_turn_configs(peer_id, [
+          %{
+            relay_type: :udp,
+            secret: server_secret,
+            server_addr: {127, 0, 0, 1},
+            server_port: server_port,
+            pid: server_pid
+          }
+        ])
+
+      {actions, state} = setup_peer(peer, peer_node, servers, ctx, state)
+
+      MediaEvent.create_peer_accepted_event(
+        peer_id,
+        Map.delete(state.peers, peer_id),
+        Enum.map(servers, &Map.delete(&1, :pid))
+      )
       |> dispatch()
 
       {actions, state}
     end
   end
 
-  defp setup_peer(config, peer_node, ctx, state) do
->>>>>>> f9aeb441
+  defp setup_peer(config, peer_node, turn_servers, ctx, state) do
     inbound_tracks = create_inbound_tracks(config.relay_audio, config.relay_video)
     outbound_tracks = get_outbound_tracks(state.endpoints, config.receive_media)
 
@@ -530,11 +511,23 @@
     links = create_links(config.receive_media, endpoint_bin_name, ctx, state)
 
     spec = %ParentSpec{
-      node: peer_node,
+      # node: peer_node,
       children: children,
       links: links,
       crash_group: {config.id, :temporary}
     }
+
+    server_pid_to_peer_id =
+      Enum.filter(turn_servers, &Map.has_key?(&1, :pid))
+      |> Map.new(&{&1.pid, config.id})
+
+    state =
+      Map.update(
+        state,
+        :server_pid_to_peer_id,
+        server_pid_to_peer_id,
+        &Map.merge(&1, server_pid_to_peer_id)
+      )
 
     state = put_in(state.endpoints[config.id], endpoint)
 
