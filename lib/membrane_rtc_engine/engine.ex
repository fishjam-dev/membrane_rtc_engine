--- conflicted
+++ resolved
@@ -7,7 +7,7 @@
 
   ## Messages
 
-  The RTC Engine works by sending messages which notify user logic about important events. 
+  The RTC Engine works by sending messages which notify user logic about important events.
   To receive RTC Engine messages you have to register your process so that RTC Engine will
   know where to send them.
   All messages RTC Engine can emit are described in `#{inspect(__MODULE__)}.Message` docs.
@@ -27,7 +27,7 @@
   ## Peers
 
   > ### Deprecation notice {: .warning }
-  > 
+  >
   > **Peers are deprecated as of version 0.10.0 and will be removed in the future**
   >
   > While Peers are still present in the RTC Engine, it's not recommended to use
@@ -231,9 +231,6 @@
   @typedoc """
   Types of messages that can be published to other Endpoints.
   """
-<<<<<<< HEAD
-  @type custom_media_event_action_t() :: {:notify_parent, {:custom_media_event, data :: binary()}}
-=======
   @type publish_message_t() ::
           {:new_tracks, [Track.t()]}
           | {:removed_tracks, [Track.t()]}
@@ -241,7 +238,6 @@
           | {:peer_metadata_updated, metadata :: any()}
           | {:tracks_priority, tracks :: list()}
           | TrackNotification.t()
->>>>>>> 645859bc
 
   @typedoc """
   Type of messages that need to be handled by each endpoint.
@@ -391,13 +387,8 @@
 
     telemetry_label = (options[:telemetry_label] || []) ++ [room_id: options[:id]]
 
-<<<<<<< HEAD
     {[playback: :playing],
-     %{
-=======
-    {{:ok, playback: :playing},
      %State{
->>>>>>> 645859bc
        id: options[:id],
        component_path: Membrane.ComponentPath.get_formatted(),
        trace_context: options[:trace_ctx],
@@ -407,11 +398,10 @@
   end
 
   @impl true
-<<<<<<< HEAD
   def handle_terminate_request(ctx, state) do
     {actions, state} =
-      Enum.flat_map_reduce(state.peers, state, fn {peer_id, _peer}, state ->
-        handle_remove_peer(peer_id, "playback_finished", ctx, state)
+      Enum.flat_map_reduce(state.endpoints, state, fn {endpoint_id, _endpoint}, state ->
+        handle_remove_endpoint(endpoint_id, ctx, state)
       end)
 
     {actions ++ [terminate: :normal], state}
@@ -419,9 +409,6 @@
 
   @impl true
   def handle_info({:add_endpoint, endpoint, opts}, _ctx, state) do
-=======
-  def handle_other({:add_endpoint, endpoint, opts}, _ctx, state) do
->>>>>>> 645859bc
     peer_id = opts[:peer_id]
     endpoint_id = opts[:endpoint_id] || opts[:peer_id]
 
@@ -439,35 +426,14 @@
           another_endpoint
       end
 
-<<<<<<< HEAD
-    cond do
-      Map.has_key?(state.endpoints, endpoint_id) ->
-        Membrane.Logger.warn(
-          "Cannot add Endpoint with id #{inspect(endpoint_id)} as it already exists"
-        )
-
-        {[], state}
-
-      peer_id != nil and !Map.has_key?(state.peers, peer_id) ->
-        Membrane.Logger.warn(
-          "Cannot attach Endpoint to peer with id #{peer_id} as such peer does not exist"
-        )
-
-        {[], state}
-
-      true ->
-        handle_add_endpoint(endpoint, opts, state)
-=======
     if Map.has_key?(state.endpoints, endpoint_id) do
       Membrane.Logger.warn(
         "Cannot add Endpoint with id #{inspect(endpoint_id)} as it already exists"
       )
 
-      {:ok, state}
+      {[], state}
     else
-      {actions, state} = handle_add_endpoint(endpoint, opts, state)
-      {{:ok, actions}, state}
->>>>>>> 645859bc
+      handle_add_endpoint(endpoint, opts, state)
     end
   end
 
@@ -484,21 +450,7 @@
   end
 
   @impl true
-<<<<<<< HEAD
-  def handle_info({:add_peer, peer}, _ctx, state) do
-    handle_add_peer(peer, state)
-  end
-
-  @impl true
-  def handle_info({:remove_peer, id, reason}, ctx, state) do
-    handle_remove_peer(id, reason, ctx, state)
-  end
-
-  @impl true
   def handle_info({:register, pid}, _ctx, state) do
-=======
-  def handle_other({:register, pid}, _ctx, state) do
->>>>>>> 645859bc
     Registry.register(get_registry_name(), self(), pid)
     {[], state}
   end
@@ -509,28 +461,7 @@
     {[], state}
   end
 
-<<<<<<< HEAD
-  @impl true
-  def handle_info({:media_event, from, data}, ctx, state) do
-    case MediaEvent.decode(data) do
-      {:ok, event} ->
-        if event.type == :join or Map.has_key?(state.peers, from) do
-          handle_media_event(event.type, event[:data], from, ctx, state)
-        else
-          Membrane.Logger.warn("Received media event from unknown peer id: #{inspect(from)}")
-          {[], state}
-        end
-
-      {:error, :invalid_media_event} ->
-        Membrane.Logger.warn("Invalid media event #{inspect(data)}")
-        {[], state}
-    end
-  end
-
   def handle_info(
-=======
-  def handle_other(
->>>>>>> 645859bc
         {:subscribe, {endpoint_pid, ref}, endpoint_id, track_id, opts},
         ctx,
         state
@@ -554,29 +485,18 @@
   end
 
   @impl true
-<<<<<<< HEAD
   def handle_info({:track_priorities, endpoint_to_tracks}, ctx, state) do
-    for {{:endpoint, endpoint_id}, tracks} <- endpoint_to_tracks do
-      dispatch(endpoint_id, MediaEvent.tracks_priority(tracks))
-    end
-=======
-  def handle_other({:track_priorities, endpoint_to_tracks}, ctx, state) do
     endpoint_msg_actions =
       for {endpoint, tracks} <- endpoint_to_tracks do
-        {:forward, {endpoint, {:tracks_priority, tracks}}}
+        {:notify_child, {endpoint, {:tracks_priority, tracks}}}
       end
->>>>>>> 645859bc
 
     tee_actions =
       ctx
       |> filter_children(pattern: {:tee, _tee_name})
       |> Enum.flat_map(&[notify_child: {&1, :track_priorities_updated}])
 
-<<<<<<< HEAD
-    {tee_actions, state}
-=======
-    {{:ok, endpoint_msg_actions ++ tee_actions}, state}
->>>>>>> 645859bc
+    {endpoint_msg_actions ++ tee_actions, state}
   end
 
   @impl true
@@ -590,14 +510,9 @@
   end
 
   @impl true
-<<<<<<< HEAD
   def handle_child_notification(notification, {:endpoint, endpoint_id}, ctx, state) do
-    if Map.has_key?(state.endpoints, endpoint_id) do
-=======
-  def handle_notification(notification, {:endpoint, endpoint_id}, ctx, state) do
     if Map.has_key?(state.endpoints, endpoint_id) or
          Map.has_key?(state.pending_peers, endpoint_id) do
->>>>>>> 645859bc
       handle_endpoint_notification(notification, endpoint_id, ctx, state)
     else
       {[], state}
@@ -637,12 +552,13 @@
       new_peer_notifications =
         state.endpoints
         |> Map.keys()
-        |> Enum.map(&{:forward, {{:endpoint, &1}, {:new_peer, peer}}})
+        |> Enum.map(&{:notify_child, {{:endpoint, &1}, {:new_peer, peer}}})
 
       actions =
         [
-          forward: {{:endpoint, endpoint_id}, {:ready, peers_in_room}},
-          forward: {{:endpoint, endpoint_id}, {:new_tracks, get_active_tracks(state.endpoints)}}
+          notify_child: {{:endpoint, endpoint_id}, {:ready, peers_in_room}},
+          notify_child:
+            {{:endpoint, endpoint_id}, {:new_tracks, get_active_tracks(state.endpoints)}}
         ] ++ new_peer_notifications
 
       state =
@@ -651,19 +567,19 @@
         |> put_in([:endpoints, endpoint_id], endpoint)
         |> put_in([:subscriptions, endpoint_id], %{})
 
-      {{:ok, actions}, state}
+      {actions, state}
     else
       Membrane.Logger.warn(
         "Endpoint #{endpoint_id} sent a `:ready` message even though it's not a peer endpoint. Ignoring."
       )
 
-      {:ok, state}
+      {[], state}
     end
   end
 
   defp handle_endpoint_notification({:forward_to_parent, message}, endpoint_id, _ctx, state) do
     dispatch(%Message.EndpointMessage{endpoint_id: endpoint_id, message: message})
-    {:ok, state}
+    {[], state}
   end
 
   defp handle_endpoint_notification({:update_peer_metadata, metadata}, peer_id, _ctx, state) do
@@ -676,11 +592,11 @@
       actions =
         state.endpoints
         |> Map.keys()
-        |> Enum.map(&{:forward, {{:endpoint, &1}, {:peer_metadata_updated, updated_peer}}})
-
-      {{:ok, actions}, state}
+        |> Enum.map(&{:notify_child, {{:endpoint, &1}, {:peer_metadata_updated, updated_peer}}})
+
+      {actions, state}
     else
-      {:ok, state}
+      {[], state}
     end
   end
 
@@ -705,17 +621,17 @@
           |> Enum.filter(&(&1.track_id == track_id))
           |> Enum.map(& &1.endpoint_id)
           |> Enum.map(
-            &{:forward,
+            &{:notify_child,
              {{:endpoint, &1},
               {:track_metadata_updated, Endpoint.get_track_by_id(endpoint, track_id)}}}
           )
 
-        {{:ok, actions}, state}
+        {actions, state}
       else
-        {:ok, state}
+        {[], state}
       end
     else
-      {:ok, state}
+      {[], state}
     end
   end
 
@@ -803,14 +719,7 @@
       )
 
     tracks_msgs = build_track_added_actions(tracks, endpoint_id, state)
-<<<<<<< HEAD
-    endpoint = get_in(state, [:endpoints, endpoint_id])
-    track_id_to_track_metadata = Endpoint.get_active_track_metadata(endpoint)
-    broadcast(MediaEvent.tracks_added(endpoint_id, track_id_to_track_metadata))
     {tracks_msgs, state}
-=======
-    {{:ok, tracks_msgs}, state}
->>>>>>> 645859bc
   end
 
   defp handle_endpoint_notification(
@@ -845,14 +754,6 @@
     {tracks_msgs ++ [remove_child: track_tees], %{state | subscriptions: subscriptions}}
   end
 
-<<<<<<< HEAD
-  defp handle_endpoint_notification({:custom_media_event, data}, peer_id, _ctx, state) do
-    dispatch(peer_id, MediaEvent.custom(data))
-    {[], state}
-  end
-
-=======
->>>>>>> 645859bc
   defp validate_track(track) do
     variants = MapSet.new(track.variants)
     supported_variants = Track.supported_variants() |> MapSet.new()
@@ -902,35 +803,20 @@
       log_metadata: [rtc_engine: state.id]
     }
 
-<<<<<<< HEAD
-    actions =
-      [spec: spec] ++
-        case state.display_manager do
-          nil -> []
-          display_manager -> [notify_child: {endpoint_name, {:display_manager, display_manager}}]
-        end ++
-        [notify_child: {endpoint_name, {:new_tracks, get_active_tracks(state.endpoints)}}]
-=======
     display_manager_message =
       if state.display_manager != nil,
-        do: {endpoint_name, {:display_manager, state.display_manager}},
-        else: nil
+        do: [notify_child: {endpoint_name, {:display_manager, state.display_manager}}],
+        else: []
 
     # Only inform about the tracks if we're not taking about a peer
     tracks_actions =
       if is_peer? do
         []
       else
-        [forward: {endpoint_name, {:new_tracks, get_active_tracks(state.endpoints)}}]
+        [notify_child: {endpoint_name, {:new_tracks, get_active_tracks(state.endpoints)}}]
       end
 
-    actions =
-      ([spec: spec, forward: display_manager_message] ++ tracks_actions)
-      |> Keyword.filter(fn
-        {:forward, nil} -> false
-        _other -> true
-      end)
->>>>>>> 645859bc
+    actions = [spec: spec] ++ display_manager_message ++ tracks_actions
 
     endpoint = Endpoint.new(endpoint_id, [])
 
@@ -968,7 +854,7 @@
         if Map.has_key?(state.peers, endpoint_id) do
           state.endpoints
           |> Map.keys()
-          |> Enum.map(&{:forward, {{:endpoint, &1}, {:peer_left, endpoint_id}}})
+          |> Enum.map(&{:notify_child, {{:endpoint, &1}, {:peer_left, endpoint_id}}})
         else
           []
         end
@@ -1020,18 +906,11 @@
   #
 
   defp build_track_added_actions(tracks, endpoint_id, state) do
-<<<<<<< HEAD
-    Enum.flat_map(state.endpoints, fn
-      {^endpoint_id, _endpoint} -> []
-      {_, nil} -> []
-      {endpoint_id, _} -> [notify_child: {{:endpoint, endpoint_id}, {:new_tracks, tracks}}]
-=======
     state.endpoints
     |> Map.delete(endpoint_id)
     |> Map.keys()
     |> Enum.flat_map(fn endpoint_id ->
-      [forward: {{:endpoint, endpoint_id}, {:new_tracks, tracks}}]
->>>>>>> 645859bc
+      [notify_child: {{:endpoint, endpoint_id}, {:new_tracks, tracks}}]
     end)
   end
 
