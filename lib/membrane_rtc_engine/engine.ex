defmodule Membrane.RTC.Engine do
  @moduledoc """
  RTC Engine implementation.

  RTC Engine is an abstraction layer responsible for linking together different types of `Endpoints`.
  From the implementation point of view, RTC Engine is a `Membrane.Pipeline`.

  ## Messages

  The RTC Engine works by sending messages which notify user logic about important events like
  "There is a new peer, would you like to to accept it?".
  To receive RTC Engine messages you have to register your process so that RTC Engine will
  know where to send them.
  All messages RTC Engine can emit are described in `#{inspect(__MODULE__)}.Message` docs.

  ### Registering for messages

  Registration can be done using `register/2` e.g.

  ```elixir
  Engine.register(rtc_engine, self())
  ```

  This will register your process to receive RTC Engine messages.
  If your process implements `GenServer` behavior then all messages can be handled
  by `c:GenServer.handle_info/2`, e.g.

  ```elixir
  @impl true
  def handle_info(%Message.NewPeer{rtc_engine: rtc_engine, peer: peer}, state) do
    Engine.accept_peer(rtc_engine, peer.id)
    {:noreply, state}
  end
  ```

  You can register multiple processes to receive messages from an RTC Engine instance.
  In such a case each message will be sent to each registered process.

  ## Client Libraries

  RTC Engine allows creating Client Libraries that can send and receive media tracks from it.
  The current version of RTC Engine ships with WebRTC Client Library which connects to the RTC Engine
  via WebRTC standard.
  Communication with Client Libraries is done using `Media Events`.
  Media Events are control messages which notify about e.g. new peer joining to the RTC Engine.
  When Client Library receives Media Event it can invoke some callbacks.
  In the case of WebRTC Client Library, these are e.g. `onPeerJoined` or `onTrackAdded`.
  When RTC Engine receives Media Event it can emit some messages e.g. `t:#{inspect(__MODULE__)}.Message.NewPeer.t/0`.
  More about Media Events can be read in subsequent sections.
  Below there is a figure showing the architecture of the RTC Engine working in conjunction with some Client Library.

  ```txt
      +--------------------------------- media events -----------------------------+
      |                                (signaling layer)                           |
      |                                                                            |
      |                                                                            |
  +--------+                 +---------+             +--------+               +---------+
  | user   | <-   media   -> | Client  |             |  RTC   | <- media   -> | user    |
  | client |      events     | Library | <- media -> | Engine |    events     | backend |
  | logic  | <- callbacks -  |         |             |        | - messages -> | logic   |
  +--------+                 +---------+             +--------+               +---------+
  ```



  ### Media Events

  Media Events are blackbox messages that carry data important for the
  RTC Engine and its Client Library, but not for the user.
  There are two types of Media Events:
  * Internal Media Events - generic, protocol-agnostic Media Events sent by RTC Engine itself.
  Example Internal Media Events are `peerJoined`, `peerLeft`, `tracksAdded` or `tracksRemoved`.
  * Custom Media Events - they can be used to send custom data from Client Library to some Endpoint inside RTC Engine
  and vice versa. In the case of WebRTC Client Library, these are `sdpOffer`, `sdpAnswer`, or `iceCandidate`.

  An application is obligated to transport Media Events from an RTC Engine instance to
  its Client Library, and vice versa.

  When the RTC Engine needs to send a Media Event to a specific client, registered processes will
  receive `t:#{inspect(__MODULE__)}.Message.MediaEvent.t/0` message with `to` field indicating where this Media Event
  should be sent to.
  This can be either `:broadcast`, when the event should be sent to all peers, or `peer_id`
  when the messages should be sent to the specified peer. The `event` is encoded in binary format,
  so it is ready to send without modification.

  Feeding an RTC Engine instance with Media Events from a Client Library can be done using `receive_media_event/2`.
  Assuming the user process is a GenServer, the Media Event can be received by `c:GenServer.handle_info/2` and
  conveyed to the RTC Engine in the following way:

  ```elixir
  @impl true
  def handle_info({:media_event, from, event} = msg, state) do
    Engine.receive_media_event(state.rtc_engine, from, event)
    {:noreply, state}
  end
  ```

  What is important, Membrane RTC Engine doesn't impose usage of any specific transport layer for carrying
  Media Events through the network.
  You can e.g. use Phoenix and its channels.
  This can look like this:

  ```elixir
  @impl true
  def handle_in("mediaEvent", %{"data" => event}, socket) do
    Engine.receive_media_event(socket.assigns.room, socket.assigns.peer_id, event)
    {:noreply, socket}
  end
  ```

  ## Peers

  Each peer represents some user that can possess some metadata.
  A Peer can be added in two ways:
  * by sending proper Media Event from a Client Library
  * using `add_peer/3`

  Adding a peer will cause RTC Engine to emit Media Event which will notify connected clients about new peer.

  ### Peer id

  Peer ids must be assigned by application code. This is not done by the RTC Engine or its client library.
  Ids can be assigned when a peer initializes its signaling layer.

  ## Endpoints

  `Endpoints` are `Membrane.Bin`s able to publish their own tracks and subscribe for tracks from other Endpoints.
  One can think about Endpoint as an entity responsible for handling some specific task.
  An Endpoint can be added and removed using `add_endpoint/3` and `remove_endpoint/2` respectively.

  There are two types of Endpoints:
  * Standalone Endpoints - they are in most cases spawned only once per RTC Engine instance and they are not associated with any peer.
  * Peer Endpoints - they are associated with some peer.
  Associating Endpoint with Peer will cause RTC Engine to send some Media Events to the Enpoint's Client Library
  e.g. one which indicates which tracks belong to which peer.

  Currently RTC Engine ships with the implementation of two Endpoints:
  * `#{inspect(__MODULE__)}.Endpoint.WebRTC` which is responsible for establishing a connection with some WebRTC
  peer (mainly browser) and exchanging media with it. WebRTC Endpoint is a Peer Endpoint.
  * `#{inspect(__MODULE__)}.Endpoint.HLS` which is responsible for receiving media tracks from all other Endpoints and
  saving them to files by creating HLS playlists. HLS Endpoint is a Standalone Endpoint.

  User can also implement custom Endpoints.

  ### Implementing custom RTC Engine Endpoint

  Each RTC Engine Endpoint has to:
  * implement `Membrane.Bin` behavior
  * specify input, output, or both input and output pads depending on what it is intended to do.
  For example, if Endpoint will not publish any tracks but only subscribe for tracks from other Endpoints it can specify only input pads.
  Pads should have the following form

  ```elixir
    def_input_pad :input,
      demand_unit: :buffers,
      caps: <caps>,
      availability: :on_request

    def_output_pad :output,
      demand_unit: :buffers,
      caps: <caps>,
      availability: :on_request
  ```

  Where `caps` are `t:Membrane.Caps.t/0` or `:any`.

  * publish for some tracks using actions `t:publish_action_t/0` and subscribe for some tracks using
  function `#{inspect(__MODULE__)}.subscribe/5`. The first will cause RTC Engine to send a message in
  form of `{:new_tracks, tracks}` where `tracks` is a list of `t:#{inspect(__MODULE__)}.Track.t/0` to all other Endpoints.
  When an Endpoint receives such a message it can subscribe for new tracks by
  using `#{inspect(__MODULE__)}.subscribe/5` function. An Endpoint will be notified about track readiness
  it subscribed for in `c:Membrane.Bin.handle_pad_added/3` callback. An example implementation of `handle_pad_added`
  callback can look like this

  ```elixir
    @impl true
    def handle_pad_added(Pad.ref(:input, _track_id) = pad, _ctx, state) do
      links = [
        link_bin_input(pad)
        |> via_in(pad)
        |> to(:my_element)
      ]

      {{:ok, spec: %ParentSpec{links: links}}, state}
    end
  ```

  Where `:my_element` is a custom Membrane element responsible for processing track.

  Endpoint will be also notified when some tracks it subscribed for are removed with
  `{:removed_tracks, tracks}` message where `tracks` is a list of `t:#{inspect(__MODULE__)}.Track.t/0`.
  """

  use Membrane.Pipeline

  import Membrane.RTC.Utils

  alias Membrane.RTC.Engine.{
    DisplayManager,
    Endpoint,
    Endpoint.WebRTC.SimulcastTee,
    FilterTee,
    MediaEvent,
    Message,
    Peer,
    PushOutputTee,
    Subscription,
    Track
  }

  require Membrane.Logger
  require Membrane.OpenTelemetry
  require Membrane.TelemetryMetrics

  @registry_name Membrane.RTC.Engine.Registry.Dispatcher

  @life_span_id "rtc_engine.life_span"

  @typedoc """
  RTC Engine configuration options.

  * `id` is used by logger. If not provided it will be generated.
  * `trace_ctx` is used by OpenTelemetry. All traces from this engine will be attached to this context.
  Example function from which you can get Otel Context is `get_current/0` from `OpenTelemetry.Ctx`.
  * `display_manager?` - set to `true` if you want to limit number of tracks sent from `#{inspect(__MODULE__)}.Endpoint.WebRTC` to a browser.
  """

  @type options_t() :: [
          id: String.t(),
          trace_ctx: map(),
          telemetry_label: Membrane.TelemetryMetrics.label(),
          display_manager?: boolean()
        ]

  @typedoc """
  Endpoint configuration options.

  * `peer_id` - associate endpoint with exisiting peer
  * `endpoint_id` - assign endpoint id. If not provided it will be generated by RTC Engine. This option cannot be used together with `peer_id`.
  Endpoints associated with peers have the id `peer_id`.
  * `node` - node on which endpoint should be spawned. If not provided, current node is used.
  """
  @type endpoint_options_t() :: [
          endpoint_id: String.t(),
          peer_id: String.t(),
          node: node()
        ]

  @typedoc """
  Subscription options.

  * `default_simulcast_encoding` - initial encoding that
  endpoint making subscription wants to receive.
  This option has no effect for audio tracks and video tracks
  that are not simulcast.

  """
  @type subscription_opts_t() :: [default_simulcast_encoding: String.t()]

  @typedoc """
  Membrane action that will cause RTC Engine to publish some message to all other endpoints.
  """
  @type publish_action_t() :: {:notify, {:publish, publish_message_t()}}

  @typedoc """
  Membrane action that will inform RTC Engine about track readiness.
  """
  @type track_ready_action_t() ::
          {:notify,
           {:track_ready, Track.id(), Track.encoding(),
            depayloading_filter :: Membrane.ParentSpec.child_spec_t()}}

  @typedoc """
  Membrane action that will generate Custom Media Event.
  """
  @type custom_media_event_action_t() :: {:notify, {:custom_media_event, data :: binary()}}

  @typedoc """
  Types of messages that can be published to other Endpoints.
  """
  @type publish_message_t() :: {:new_tracks, [Track.t()]} | {:removed_tracks, [Track.t()]}

  @spec start(options :: options_t(), process_options :: GenServer.options()) ::
          GenServer.on_start()
  def start(options, process_options) do
    do_start(:start, options, process_options)
  end

  @spec start_link(options :: options_t(), process_options :: GenServer.options()) ::
          GenServer.on_start()
  def start_link(options, process_options) do
    do_start(:start_link, options, process_options)
  end

  defp do_start(func, options, process_options) when func in [:start, :start_link] do
    id = options[:id] || "#{UUID.uuid4()}"
    display_manager? = options[:display_manager?] || false
    options = Keyword.put(options, :id, id)
    options = Keyword.put(options, :display_manager?, display_manager?)
    Membrane.Logger.info("Starting a new RTC Engine instance with id: #{id}")
    apply(Membrane.Pipeline, func, [__MODULE__, options, process_options])
  end

  @spec get_registry_name() :: atom()
  def get_registry_name(), do: @registry_name

  @doc """
  Adds endpoint to the RTC Engine

  Returns `:error` when there are both `peer_id` and `endpoint_id` specified in `opts`.
  For more information refer to `t:endpoint_options_t/0`.
  """
  @spec add_endpoint(
          pid :: pid(),
          endpoint :: Membrane.ParentSpec.child_spec_t(),
          opts :: endpoint_options_t()
        ) :: :ok | :error
  def add_endpoint(pid, endpoint, opts \\ []) do
    if Keyword.has_key?(opts, :endpoint_id) and Keyword.has_key?(opts, :peer_id) do
      raise "You can't pass both option endpoint_id and peer_id"
    end

    send(pid, {:add_endpoint, endpoint, opts})
    :ok
  end

  @doc """
  Removes endpoint from the RTC Engine
  """
  @spec remove_endpoint(
          pid :: pid(),
          id :: String.t()
        ) :: :ok
  def remove_endpoint(rtc_engine, id) do
    send(rtc_engine, {:remove_endpoint, id})
    :ok
  end

  @doc """
  Adds peer to the RTC Engine
  """
  @spec add_peer(pid :: pid(), peer :: Peer.t()) :: :ok
  def add_peer(pid, peer) do
    send(pid, {:add_peer, peer})
    :ok
  end

  @doc """
  Removes peer from RTC Engine.

  If reason is other than `nil`, RTC Engine will inform client library about peer removal with passed reason.
  """
  @spec remove_peer(rtc_engine :: pid(), peer_id :: any(), reason :: String.t() | nil) :: :ok
  def remove_peer(rtc_engine, peer_id, reason \\ nil) do
    send(rtc_engine, {:remove_peer, peer_id, reason})
    :ok
  end

  @doc """
  Allows peer for joining to the RTC Engine
  """
  @spec accept_peer(pid :: pid(), peer_id :: String.t()) :: :ok
  def accept_peer(pid, peer_id) do
    send(pid, {:accept_new_peer, peer_id})
    :ok
  end

  @doc """
  Deny peer from joining to the RTC Engine.
  """
  @spec deny_peer(pid :: pid(), peer_id :: String.t()) :: :ok
  def deny_peer(pid, peer_id) do
    send(pid, {:deny_new_peer, peer_id})
    :ok
  end

  @doc """
  The same as `deny_peer/2` but allows for passing any data that will be returned to the client.

  This can be used for passing reason of peer refusal.
  """
  @spec deny_peer(pid :: pid(), peer_id :: String.t(), data: any()) :: :ok
  def deny_peer(pid, peer_id, data) do
    send(pid, {:deny_new_peer, peer_id, data})
    :ok
  end

  @doc """
  Registers process with pid `who` for receiving messages from RTC Engine
  """
  @spec register(rtc_engine :: pid(), who :: pid()) :: :ok
  def register(rtc_engine, who \\ self()) do
    send(rtc_engine, {:register, who})
    :ok
  end

  @doc """
  Unregisters process with pid `who` from receiving messages from RTC Engine
  """
  @spec unregister(rtc_engine :: pid(), who :: pid()) :: :ok
  def unregister(rtc_engine, who \\ self()) do
    send(rtc_engine, {:unregister, who})
    :ok
  end

  @doc """
  Sends Media Event to RTC Engine.
  """
  @spec receive_media_event(rtc_engine :: pid(), media_event :: {:media_event, pid(), any()}) ::
          :ok
  def receive_media_event(rtc_engine, media_event) do
    send(rtc_engine, media_event)
    :ok
  end

  @doc """
  Subscribes endpoint for tracks.

  Endpoint  will be notified about track readiness in `c:Membrane.Bin.handle_pad_added/3` callback.
  `tracks` is a list in form of pairs `{track_id, track_format}`, where `track_id` is id of track this endpoint subscribes for
  and `track_format` is the format of track that this endpoint is willing to receive.
  If `track_format` is `:raw` Endpoint will receive track in `t:#{inspect(__MODULE__)}.Track.encoding/0` format.
  Endpoint_id is a an id of endpoint, which want to subscribe on tracks.
  """
  @spec subscribe(
          rtc_engine :: pid(),
          endpoint_id :: String.t(),
          track_id :: Track.id(),
          format :: atom(),
          opts :: subscription_opts_t
        ) ::
          :ok
          | {:error,
             :timeout
             | :invalid_track_id
             | :invalid_track_format
             | :invalid_default_simulcast_encoding}
  def subscribe(rtc_engine, endpoint_id, track_id, format, opts \\ []) do
    ref = make_ref()
    send(rtc_engine, {:subscribe, {self(), ref}, endpoint_id, track_id, format, opts})

    receive do
      {^ref, :ok} -> :ok
      {^ref, {:error, reason}} -> {:error, reason}
    after
      5_000 -> {:error, :timeout}
    end
  end

  @impl true
  def handle_init(options) do
<<<<<<< HEAD
    if Keyword.has_key?(options, :trace_ctx),
      do: Membrane.OpenTelemetry.attach(options[:trace_ctx])

    start_span_opts =
      case options[:parent_span] do
        nil -> []
        parent_span -> [parent_span: parent_span]
=======
    Logger.metadata(rtc_engine_id: options[:id])

    trace_ctx =
      if Keyword.has_key?(options, :trace_ctx) do
        OpenTelemetry.Ctx.attach(options[:trace_ctx])
      else
        Membrane.RTC.Utils.create_otel_context("rtc_engine_id:#{options[:id]}")
>>>>>>> 4fb25cad
      end

    Membrane.OpenTelemetry.start_span(@life_span_id, start_span_opts)

    display_manager =
      if options[:display_manager?] do
        {:ok, pid} = DisplayManager.start_link(ets_name: options[:id], engine: self())
        pid
      else
        nil
      end

    telemetry_label = (options[:telemetry_label] || []) ++ [room_id: options[:id]]

    {{:ok, playback: :playing},
     %{
       id: options[:id],
       component_path: Membrane.ComponentPath.get_formatted(),
       trace_context: options[:trace_ctx],
       telemetry_label: telemetry_label,
       peers: %{},
       endpoints: %{},
       pending_subscriptions: [],
       filters: %{},
       subscriptions: %{},
       display_manager: display_manager
     }}
  end

  @impl true
  def handle_playing_to_prepared(ctx, state) do
    {actions, state} =
      state.peers
      |> Map.keys()
      |> Enum.reduce({[], state}, fn peer_id, {all_actions, state} ->
        {actions, state} = handle_remove_peer(peer_id, "playback_finished", ctx, state)
        {all_actions ++ actions, state}
      end)

    {{:ok, actions}, state}
  end

  @impl true
  def handle_other({:add_endpoint, endpoint, opts}, _ctx, state) do
    peer_id = opts[:peer_id]
    endpoint_id = opts[:endpoint_id] || opts[:peer_id]

    endpoint =
      case endpoint do
        %Endpoint.WebRTC{} ->
          %Endpoint.WebRTC{
            endpoint
            | telemetry_label: state.telemetry_label ++ [peer_id: peer_id],
              parent_span: Membrane.OpenTelemetry.get_span(@life_span_id),
              trace_context: state.trace_context
          }

        another_endpoint ->
          another_endpoint
      end

    cond do
      Map.has_key?(state.endpoints, endpoint_id) ->
        Membrane.Logger.warn(
          "Cannot add Endpoint with id #{inspect(endpoint_id)} as it already exists"
        )

        {:ok, state}

      peer_id != nil and !Map.has_key?(state.peers, peer_id) ->
        Membrane.Logger.warn(
          "Cannot attach Endpoint to peer with id #{peer_id} as such peer does not exist"
        )

        {:ok, state}

      true ->
        {actions, state} = handle_add_endpoint(endpoint, opts, state)
        {{:ok, actions}, state}
    end
  end

  @impl true
  def handle_other({:remove_endpoint, id}, ctx, state) do
    case handle_remove_endpoint(id, ctx, state) do
      {:absent, [], state} ->
        Membrane.Logger.info("Endpoint #{inspect(id)} already removed")
        {:ok, state}

      {:present, actions, state} ->
        {{:ok, actions}, state}
    end
  end

  @impl true
  def handle_other({:add_peer, peer}, _ctx, state) do
    {actions, state} = handle_add_peer(peer, state)
    {{:ok, actions}, state}
  end

  @impl true
  def handle_other({:remove_peer, id, reason}, ctx, state) do
    {actions, state} = handle_remove_peer(id, reason, ctx, state)
    {{:ok, actions}, state}
  end

  @impl true
  def handle_other({:register, pid}, _ctx, state) do
    Registry.register(get_registry_name(), self(), pid)
    {:ok, state}
  end

  @impl true
  def handle_other({:unregister, pid}, _ctx, state) do
    Registry.unregister_match(get_registry_name(), self(), pid)
    {:ok, state}
  end

  @impl true
  def handle_other({:media_event, from, data}, ctx, state) do
    case MediaEvent.decode(data) do
      {:ok, event} ->
        if event.type == :join or Map.has_key?(state.peers, from) do
          {actions, state} = handle_media_event(event.type, event[:data], from, ctx, state)
          {{:ok, actions}, state}
        else
          Membrane.Logger.warn("Received media event from unknown peer id: #{inspect(from)}")
          {:ok, state}
        end

      {:error, :invalid_media_event} ->
        Membrane.Logger.warn("Invalid media event #{inspect(data)}")
        {:ok, state}
    end
  end

  def handle_other(
        {:subscribe, {endpoint_pid, ref}, endpoint_id, track_id, format, opts},
        ctx,
        state
      ) do
    subscription = %Subscription{
      endpoint_id: endpoint_id,
      track_id: track_id,
      format: format,
      opts: opts
    }

    case validate_subscription(subscription, state) do
      :ok ->
        {links, state} = fulfill_or_postpone_subscription(subscription, ctx, state)
        parent_spec = %ParentSpec{links: links, log_metadata: [rtc: state.id]}
        send(endpoint_pid, {ref, :ok})
        {{:ok, [spec: parent_spec]}, state}

      {:error, _reason} = error ->
        send(endpoint_pid, {ref, error})
        {:ok, state}
    end
  end

  @impl true
  def handle_other({:track_priorities, endpoint_to_tracks}, ctx, state) do
    for {{:endpoint, endpoint_id}, tracks} <- endpoint_to_tracks do
      dispatch(endpoint_id, MediaEvent.tracks_priority(tracks))
    end

    tee_actions =
      ctx
      |> filter_children(pattern: {:tee, _tee_name})
      |> Enum.flat_map(&[forward: {&1, :track_priorities_updated}])

    {{:ok, tee_actions}, state}
  end

  @impl true
  def handle_notification(notifcation, {:endpoint, endpoint_id}, ctx, state) do
    if Map.has_key?(state.endpoints, endpoint_id) do
      handle_endpoint_notification(notifcation, endpoint_id, ctx, state)
    else
      {:ok, state}
    end
  end

  @impl true
  def handle_notification(notification, {:tee, track_id}, _ctx, state) do
    handle_tee_notification(notification, track_id, state)
  end

  @impl true
  def handle_crash_group_down(endpoint_id, ctx, state) do
    if Map.has_key?(state.peers, endpoint_id) do
      dispatch(endpoint_id, MediaEvent.peer_removed(endpoint_id, "Internal server error."))
    end

    dispatch(%Message.EndpointCrashed{endpoint_id: endpoint_id})
    {_status, actions, state} = handle_remove_endpoint(endpoint_id, ctx, state)
    {{:ok, actions}, state}
  end

  #
  # Media Events
  #
  # - handle_media_event/5: Handles all types of media events including join, custom, leave,
  #   update_peer_metadata, update_track_metadata, select_encoding
  #

  defp handle_media_event(:join, data, peer_id, _ctx, state) do
    peer = Peer.new(peer_id, data.metadata || %{})
    dispatch(%Message.NewPeer{rtc_engine: self(), peer: peer})

    receive do
      {:accept_new_peer, ^peer_id} ->
        handle_add_peer(peer, state)

      {:accept_new_peer, peer_id} ->
        Membrane.Logger.warn("Unknown peer id passed for acceptance: #{inspect(peer_id)}")
        {[], state}

      {:deny_new_peer, peer_id} ->
        dispatch(peer_id, MediaEvent.peer_denied())
        {[], state}

      {:deny_new_peer, peer_id, data: data} ->
        dispatch(peer_id, MediaEvent.peer_denied(data))
        {[], state}
    end
  end

  defp handle_media_event(:custom, event, peer_id, ctx, state) do
    actions = forward({:endpoint, peer_id}, {:custom_media_event, event}, ctx)
    {actions, state}
  end

  defp handle_media_event(:leave, _event, peer_id, ctx, state) do
    dispatch(%Message.PeerLeft{rtc_engine: self(), peer: state.peers[peer_id]})
    handle_remove_peer(peer_id, nil, ctx, state)
  end

  defp handle_media_event(:update_peer_metadata, %{metadata: metadata}, peer_id, _ctx, state) do
    peer = Map.get(state.peers, peer_id)

    if peer.metadata != metadata do
      updated_peer = %{peer | metadata: metadata}
      state = put_in(state, [:peers, peer_id], updated_peer)
      broadcast(MediaEvent.peer_updated(updated_peer))
      {[], state}
    else
      {[], state}
    end
  end

  defp handle_media_event(
         :update_track_metadata,
         %{track_id: track_id, track_metadata: track_metadata},
         endpoint_id,
         _ctx,
         state
       ) do
    if Map.has_key?(state.endpoints, endpoint_id) do
      endpoint = Map.get(state.endpoints, endpoint_id)
      track = Endpoint.get_track_by_id(endpoint, track_id)

      if track != nil and track.metadata != track_metadata do
        endpoint = Endpoint.update_track_metadata(endpoint, track_id, track_metadata)
        state = put_in(state, [:endpoints, endpoint_id], endpoint)
        broadcast(MediaEvent.track_updated(endpoint_id, track_id, track_metadata))
        {[], state}
      else
        {[], state}
      end
    else
      {[], state}
    end
  end

  defp handle_media_event(
         :select_encoding,
         %{peer_id: peer_id, track_id: track_id, encoding: encoding},
         requester,
         _ctx,
         state
       ) do
    endpoint = Map.fetch!(state.endpoints, peer_id)
    subscription = get_in(state, [:subscriptions, requester, track_id])
    video_track = Endpoint.get_track_by_id(endpoint, track_id)

    cond do
      subscription == nil ->
        Membrane.Logger.warn("""
        Endpoint #{inspect(requester)} requested encoding #{inspect(encoding)} for
        track #{inspect(track_id)} belonging to peer #{inspect(peer_id)} but
        given endpoint is not subscribed for this track. Ignoring.
        """)

        {[], state}

      video_track == nil ->
        Membrane.Logger.warn("""
        Endpoint #{inspect(requester)} requested encoding #{inspect(encoding)} for
        track #{inspect(track_id)} belonging to peer #{inspect(peer_id)} but
        given peer does not have this track.
        Peer tracks: #{inspect(Endpoint.get_tracks(endpoint) |> Enum.map(& &1.id))}
        Ignoring.
        """)

        {[], state}

      encoding not in video_track.simulcast_encodings ->
        Membrane.Logger.warn("""
        Endpoint #{inspect(requester)} requested encoding #{inspect(encoding)} for
        track #{inspect(track_id)} belonging to peer #{inspect(peer_id)} but
        given track does not have this encoding.
        Track encodings: #{inspect(video_track.simulcast_encodings)}
        Ignoring.
        """)

        {[], state}

      true ->
        tee = {:tee, track_id}
        actions = [forward: {tee, {:select_encoding, {requester, encoding}}}]
        {actions, state}
    end
  end

  #
  # Endpoint Notifications
  #
  # - handle_endpoint_notification/4: Handles incoming notifications from an Endpoint, usually
  #   the WebRTC endpoint. Handles track_ready, publication of new tracks, and publication of
  #   removed tracks. Also forwards custom media events.
  #
  # - handle_tee_notification/3: Handles incoming notifications from the tee, mainly this is
  #   used by the Simulcast tee to signal change of encoding.
  #

  defp handle_endpoint_notification(
         {:track_ready, track_id, rid, encoding, depayloading_filter},
         endpoint_id,
         ctx,
         state
       ) do
    # NOTE: When `payload_and_depayload_tracks?` options is set to false we may still want to
    # depayload some streams just in one place to e.g. dump them to HLS or perform any actions on
    # depayloaded media without adding payload/depayload elements to all EndpointBins (performing
    # unnecessary work).
    #
    # To do that one just need to apply `depayloading_filter` after the tee element on which
    # filter's the notification arrived.

    Membrane.Logger.info(
      "New incoming #{encoding} track #{track_id} from endpoint #{inspect(endpoint_id)}"
    )

    state = put_in(state, [:filters, track_id], depayloading_filter)
    track = get_in(state, [:endpoints, endpoint_id]) |> Endpoint.get_track_by_id(track_id)
    track_link = build_track_link(track_id, rid, track, endpoint_id, ctx, state)

    # check if there are subscriptions for this track and fulfill them
    {subscriptions, pending_subscriptions} =
      Enum.split_with(state.pending_subscriptions, &(&1.track_id == track_id))

    {subscription_links, state} = fulfill_subscriptions(subscriptions, ctx, state)

    links = [track_link] ++ subscription_links
    state = %{state | pending_subscriptions: pending_subscriptions}

    state =
      update_in(
        state,
        [:endpoints, endpoint_id],
        &Endpoint.update_track_encoding(&1, track_id, encoding)
      )

    spec = %ParentSpec{
      links: links,
      crash_group: {endpoint_id, :temporary},
      log_metadata: [rtc_engine_id: state.id]
    }

    {{:ok, spec: spec}, state}
  end

  defp handle_endpoint_notification(
         {:publish, {:new_tracks, tracks}},
         endpoint_id,
         _ctx,
         state
       ) do
    id_to_track = Map.new(tracks, &{&1.id, &1})

    state =
      update_in(
        state,
        [:endpoints, endpoint_id, :inbound_tracks],
        &Map.merge(&1, id_to_track)
      )

    tracks_msgs = build_track_added_actions(tracks, endpoint_id, state)
    endpoint = get_in(state, [:endpoints, endpoint_id])
    track_id_to_track_metadata = Endpoint.get_active_track_metadata(endpoint)
    broadcast(MediaEvent.tracks_added(endpoint_id, track_id_to_track_metadata))
    {{:ok, tracks_msgs}, state}
  end

  defp handle_endpoint_notification(
         {:publish, {:removed_tracks, tracks}},
         endpoint_id,
         ctx,
         state
       ) do
    id_to_track = Map.new(tracks, &{&1.id, &1})

    state =
      update_in(
        state,
        [:endpoints, endpoint_id, :inbound_tracks],
        &Map.merge(&1, id_to_track)
      )

    tracks_msgs = build_track_removed_actions(tracks, endpoint_id, state)
    track_ids = Enum.map(tracks, & &1.id)
    broadcast(MediaEvent.tracks_removed(endpoint_id, track_ids))
    tracks_children = Enum.flat_map(tracks, &get_track_elements(&1.id, ctx))
    {{:ok, tracks_msgs ++ [remove_child: tracks_children]}, state}
  end

  defp handle_endpoint_notification({:custom_media_event, data}, peer_id, _ctx, state) do
    dispatch(peer_id, MediaEvent.custom(data))
    {:ok, state}
  end

  defp handle_tee_notification({:encoding_switched, endpoint_id, encoding}, track_id, state) do
    # send event that endpoint with id `from_endpoint_id` is sending encoding `encoding` for track
    # `track_id` now

    {from_endpoint_id, _endpoint} =
      Enum.find(state.endpoints, fn {_, endpoint} ->
        Endpoint.get_track_by_id(endpoint, track_id) != nil
      end)

    dispatch(endpoint_id, MediaEvent.encoding_switched(from_endpoint_id, track_id, encoding))
    {:ok, state}
  end

  #
  # Peer Management
  #
  # - handle_add_peer/2: Adds a new Peer, part of the Public API and also called when the “join”
  #   media event is received.
  #
  # - handle_remove_peer/4: Removes a Peer, part of the Public API and also called when the
  #   “leave” media event is received.
  #

  defp handle_add_peer(peer, state) do
    if Map.has_key?(state.peers, peer.id) do
      Membrane.Logger.warn("Peer with id: #{inspect(peer.id)} has already been added")
      {[], state}
    else
      Membrane.OpenTelemetry.add_event(@life_span_id, :peer_joined,
        peer_id: peer.id,
        peer_metadata: inspect(peer.metadata)
      )

      dispatch(peer.id, MediaEvent.peer_accepted(peer.id, state.peers, state.endpoints))
      broadcast(MediaEvent.peer_joined(peer))
      state = put_in(state, [:peers, peer.id], peer)
      {[], state}
    end
  end

  defp handle_remove_peer(peer_id, reason, ctx, state) do
    case do_remove_peer(peer_id, reason, ctx, state) do
      {:absent, [], state} ->
        Membrane.Logger.info("Peer #{inspect(peer_id)} already removed")
        {[], state}

      {:present, actions, state} ->
        Membrane.OpenTelemetry.add_event(@life_span_id, :peer_left,
          peer_id: peer_id,
          reason: inspect(reason)
        )

        broadcast(MediaEvent.peer_left(peer_id))
        send_if_not_nil(state.display_manager, {:unregister_endpoint, {:endpoint, peer_id}})
        {actions, state}
    end
  end

  defp do_remove_peer(peer_id, reason, ctx, state) do
    if Map.has_key?(state.peers, peer_id) do
      unless reason == nil do
        dispatch(peer_id, MediaEvent.peer_removed(peer_id, reason))
      end

      {_peer, state} = pop_in(state, [:peers, peer_id])
      {_status, actions, state} = handle_remove_endpoint(peer_id, ctx, state)
      {:present, actions, state}
    else
      {:absent, [], state}
    end
  end

  #
  # Endpoint Management
  #
  # - handle_add_endpoint/3: Adds a new Endpoint based on the entry provided. Part of the
  #   implementation for the public API.
  #
  # - handle_remove_endpoint/3: Removes the given Endpoint. Part of the implementation for the
  #   public API. Also called when the peer leaves.
  #
  # - get_active_tracks/1: Helper function for add_endpoint/3. Returns a list of Tracks that can
  #   be provided to the newly added Endpoint straight away.
  #
  # - find_children_for_endpoint/2: Convenience function to identify all Elements owned by an
  #   Endpoint, via its Tracks.
  #
  # - get_track_elements/2: Convenience function to identify all Elements owned by a Track
  #   such as the tee, raw_format_filter and raw_format_tee.
  #

  defp handle_add_endpoint(endpoint_entry, opts, state) do
    endpoint_id = opts[:endpoint_id] || opts[:peer_id] || UUID.uuid4()
    endpoint_name = {:endpoint, endpoint_id}

    with %Endpoint.WebRTC{} <- endpoint_entry do
      metadata =
        case state.peers do
          %{^endpoint_id => %{metadata: metadata}} -> metadata
          _else -> nil
        end

      Membrane.TelemetryMetrics.execute(
        [Membrane.RTC.Engine, :peer, :metadata, :event],
        %{metadata: metadata},
        %{},
        endpoint_entry.telemetry_label
      )
    end

    spec = %ParentSpec{
      node: opts[:node],
      children: %{endpoint_name => endpoint_entry},
      crash_group: {endpoint_id, :temporary},
      log_metadata: [rtc_engine_id: state.id]
    }

    actions = [
      spec: spec,
      forward: {endpoint_name, {:display_manager, state.display_manager}},
      forward: {endpoint_name, {:new_tracks, get_active_tracks(state.endpoints)}}
    ]

    state = put_in(state, [:subscriptions, endpoint_id], %{})
    state = put_in(state, [:endpoints, endpoint_id], Endpoint.new(endpoint_id, []))
    {actions, state}
  end

  defp handle_remove_endpoint(endpoint_id, ctx, state) do
    if Map.has_key?(state.endpoints, endpoint_id) do
      pending_subscriptions_fun = fn subscriptions ->
        Enum.filter(subscriptions, &(&1.endpoint_id != endpoint_id))
      end

      {endpoint, state} = pop_in(state, [:endpoints, endpoint_id])
      {_, state} = pop_in(state, [:subscriptions, endpoint_id])
      state = update_in(state, [:pending_subscriptions], pending_subscriptions_fun)

      tracks = Enum.map(Endpoint.get_tracks(endpoint), &%Track{&1 | active?: true})
      tracks_msgs = build_track_removed_actions(tracks, endpoint_id, state)
      endpoint_bin = ctx.children[{:endpoint, endpoint_id}]

      if endpoint_bin == nil or endpoint_bin.terminating? do
        {:present, tracks_msgs, state}
      else
        actions = [remove_child: find_children_for_endpoint(endpoint, ctx)]
        {:present, tracks_msgs ++ actions, state}
      end
    else
      {:absent, [], state}
    end
  end

  defp get_active_tracks(endpoints) do
    endpoints
    |> Map.values()
    |> Enum.flat_map(&Endpoint.get_tracks/1)
    |> Enum.filter(& &1.active?)
  end

  defp find_children_for_endpoint(endpoint, ctx) do
    children =
      endpoint
      |> Endpoint.get_tracks()
      |> Enum.flat_map(fn track -> get_track_elements(track.id, ctx) end)

    [endpoint: endpoint.id] ++ children
  end

  defp get_track_elements(track_id, ctx) do
    [
      tee: track_id,
      raw_format_filter: track_id,
      raw_format_tee: track_id
    ]
    |> Enum.filter(&Map.has_key?(ctx.children, &1))
  end

  #
  # Track Actions
  #
  # - build_track_added_actions/3: Called when new tracks were published by the WebRTC endpoint
  #   and the Engine has been notified. Notifies all other Endpoints of the new tracks.
  #
  # - build_track_removed_actions/3: Called when the underlying endpoint was removed (either
  #   normally, or due to crash).
  #

  defp build_track_added_actions(tracks, endpoint_id, state) do
    Enum.flat_map(state.endpoints, fn
      {^endpoint_id, _endpoint} -> []
      {_, nil} -> []
      {endpoint_id, _} -> [forward: {{:endpoint, endpoint_id}, {:new_tracks, tracks}}]
    end)
  end

  defp build_track_removed_actions(tracks, from_endpoint_id, state) do
    state.endpoints
    |> Stream.reject(&(elem(&1, 0) == from_endpoint_id))
    |> Stream.reject(&is_nil(elem(&1, 1)))
    |> Enum.flat_map(fn {endpoint_id, _endpoint} ->
      subscriptions = state.subscriptions[endpoint_id]
      tracks = Enum.filter(tracks, &Map.has_key?(subscriptions, &1.id))
      [forward: {{:endpoint, endpoint_id}, {:remove_tracks, tracks}}]
    end)
  end

  #
  # Track Links
  #
  # - build_track_link/6 - called when the track is ready, via notification from the WebRTC
  #   endpoint. Create the link from the endpoint which published the track, and starts the
  #   underlying tee which is required to bring the content of the track to all subscribers.
  #
  # - build_track_tee/5 - Called by build_track_link/5; builds the correct tee depending on the
  #   type of the track (simulcast / filtered / normal).
  #
  # - build_track_tee_simulcast/1 - Convenience function, builds a Simulcast tee
  #
  # - build_track_tee_filter/4 - Convenience function, builds a Filter tee
  #
  # - build_track_tee_push_output/2 - Convenience function, builds a Push Output tee
  #

  defp build_track_link(track_id, rid, track, endpoint_id, ctx, state) do
    is_simulcast? = rid != nil
    telemetry_label = [peer_id: endpoint_id, track_id: "#{track_id}:#{rid}"]
    telemetry_label = Keyword.merge(state.telemetry_label, telemetry_label)

    link({:endpoint, endpoint_id})
    |> via_out(Pad.ref(:output, {track_id, rid}))
    |> then(fn link ->
      if is_simulcast? do
        options = [telemetry_label: telemetry_label]
        via_in(link, Pad.ref(:input, {track_id, rid}), options: options)
      else
        link
      end
    end)
    |> then(fn link ->
      if Map.has_key?(ctx.children, {:tee, track_id}) do
        to(link, {:tee, track_id})
      else
        to(link, {:tee, track_id}, build_track_tee(track_id, rid, track, telemetry_label, state))
      end
    end)
  end

  defp build_track_tee(track_id, rid, track, telemetry_label, state) do
    is_simulcast? = rid != nil
    is_filter? = state.display_manager != nil

    cond do
      is_simulcast? -> build_track_tee_simulcast(track)
      is_filter? -> build_track_tee_filter(state.id, track_id, track, telemetry_label)
      true -> build_track_tee_push_output(track, telemetry_label)
    end
  end

  defp build_track_tee_simulcast(track) do
    %SimulcastTee{
      track: track
    }
  end

  defp build_track_tee_filter(ets_name, track_id, track, telemetry_label) do
    %FilterTee{
      ets_name: ets_name,
      track_id: track_id,
      type: track.type,
      codec: track.encoding,
      telemetry_label: telemetry_label
    }
  end

  defp build_track_tee_push_output(track, telemetry_label) do
    %PushOutputTee{
      codec: track.encoding,
      telemetry_label: telemetry_label
    }
  end

  #
  # Track Subscriptions
  #
  # - validate_subscription/2: Validates proposed subscription, called when a new subscription
  #   is to be added, via handle_other.
  #
  # - fulfill_or_postpone_subscription/3: Called immediately upon validation of subscription,
  #   optimistically links subscriber to the track's tee if the track is ready, otherwise adds the
  #   subscription to the list of pending subscriptions
  #
  # - fulfill_subscriptions/3: Called when a new track is ready and there are pending
  #   subscriptions to the track. Within subscription fulfillment, the raw format
  #   filter/tee is built and linked, if the subscription is raw. Additional links from either the
  #   normal tee or the raw tee to the subscribing endpoint are also built.
  #
  # - build_raw_format_links/3, build_raw_format_link/2: Called by fulfill_subscriptions/3, these
  #   functions would build, for each track, links through the root tee, via the depayloader,
  #   to a PushOutputTee, which exposes outpad pads for each subscription to pull from
  #
  # - build_subscription_links/2, build_subscription_link/2: Called by fulfill_subscriptions/3,
  #   these functions build the actual links between 1) either the root tee or the raw tee, and
  #   2) the endpoint subscribing to the given track.
  #
  # - get_track/2: Convenience function. Searches for a Track with the given Track ID which is
  #   owned by one of the Endpoints in the list.
  #

  defp validate_subscription(subscription, state) do
    # checks whether subscription is correct
    track = get_track(subscription.track_id, state.endpoints)
    default_simulcast_encoding = subscription.opts[:default_simulcast_encoding]

    cond do
      track == nil ->
        {:error, :invalid_track_id}

      subscription.format not in track.format ->
        {:error, :invalid_format}

      # check if subscribed for existing simulcast encoding if simulcast is used
      track.simulcast_encodings != [] and default_simulcast_encoding != nil and
          default_simulcast_encoding not in track.simulcast_encodings ->
        {:error, :invalid_default_simulcast_encoding}

      true ->
        :ok
    end
  end

  defp fulfill_or_postpone_subscription(subscription, ctx, state) do
    # If the tee for this track is already spawned, fulfill subscription.
    # Otherwise, save subscription as pending, we will fulfill it when the tee is linked.

    if Map.has_key?(ctx.children, {:tee, subscription.track_id}) do
      fulfill_subscriptions([subscription], ctx, state)
    else
      state = update_in(state, [:pending_subscriptions], &[subscription | &1])
      {[], state}
    end
  end

  defp fulfill_subscriptions(subscriptions, ctx, state) do
    # Attempt to fulfill multiple subscriptions. This is done so in simultaneous subscriptions
    # to the raw format can be fulfilled by linking just one pair of raw format filter/tee.
    #
    # After all links were built, the subscriptions are added to the state.

    raw_format_links = build_raw_format_links(subscriptions, ctx, state)
    subscription_links = build_subscription_links(subscriptions, state)
    links = raw_format_links ++ subscription_links

    Enum.reduce(subscriptions, {links, state}, fn subscription, {links, state} ->
      endpoint_id = subscription.endpoint_id
      track_id = subscription.track_id
      subscription = %{subscription | status: :active}
      state = put_in(state, [:subscriptions, endpoint_id, track_id], subscription)
      {links, state}
    end)
  end

  defp build_raw_format_links(subscriptions, ctx, state) do
    subscriptions
    |> Stream.filter(&(&1.format == :raw))
    |> Stream.map(& &1.track_id)
    |> Stream.uniq()
    |> Stream.reject(&Map.has_key?(ctx.children, {:raw_format_tee, &1}))
    |> Enum.map(&build_raw_format_link(&1, state))
  end

  defp build_raw_format_link(track_id, state) do
    # Build raw format filter and tee for the given track.
    # Raw format filter and tee are connected to the output of the
    # track's base tee.

    track = get_track(track_id, state.endpoints)

    link({:tee, track_id})
    |> via_out(Pad.ref(:output, {:endpoint, :raw_format_filter}))
    |> to({:raw_format_filter, track_id}, get_in(state, [:filters, track_id]))
    |> to({:raw_format_tee, track_id}, %PushOutputTee{codec: track.encoding})
  end

  defp build_subscription_links(subscriptions, state) do
    Enum.map(subscriptions, &build_subscription_link(&1, state))
  end

  defp build_subscription_link(subscription, state) do
    track = get_track(subscription.track_id, state.endpoints)

    if subscription.format == :raw do
      link({:raw_format_tee, subscription.track_id})
    else
      link({:tee, subscription.track_id})
    end
    |> then(fn link ->
      if track.type == :video and track.simulcast_encodings != [] do
        options = Keyword.take(subscription.opts, [:default_simulcast_encoding])
        via_out(link, Pad.ref(:output, {:endpoint, subscription.endpoint_id}), options: options)
      else
        via_out(link, Pad.ref(:output, {:endpoint, subscription.endpoint_id}))
      end
    end)
    |> via_in(Pad.ref(:input, subscription.track_id))
    |> to({:endpoint, subscription.endpoint_id})
  end

  defp get_track(track_id, endpoints) do
    endpoints
    |> Map.values()
    |> Enum.flat_map(&Endpoint.get_tracks/1)
    |> Map.new(&{&1.id, &1})
    |> Map.get(track_id)
  end

  #
  # Message Dispatch
  #
  # - dispatch/1: Internal function, dispatches the message to all registered processes within the
  #   registry
  #
  # - dispatch/2: Dispatches the Media Event to all registered processes within the registry, with
  #   the correct `to` field populated
  #
  # - brodcast/1: Convenience function, dispatches the data within a Media Event and sets the `to`
  #   field to `:broadcast`.
  #

  defp dispatch(message) do
    Registry.dispatch(get_registry_name(), self(), fn entries ->
      for {_, pid} <- entries, do: send(pid, message)
    end)
  end

  defp dispatch(to, data) when is_binary(data) do
    dispatch(%Message.MediaEvent{rtc_engine: self(), to: to, data: data})
  end

  defp dispatch(to, data) when is_map(data) do
    dispatch(to, MediaEvent.encode(data))
  end

  defp broadcast(data) when is_map(data) do
    dispatch(:broadcast, data)
  end
end<|MERGE_RESOLUTION|>--- conflicted
+++ resolved
@@ -449,7 +449,8 @@
 
   @impl true
   def handle_init(options) do
-<<<<<<< HEAD
+    Logger.metadata(rtc_engine_id: options[:id])
+
     if Keyword.has_key?(options, :trace_ctx),
       do: Membrane.OpenTelemetry.attach(options[:trace_ctx])
 
@@ -457,15 +458,6 @@
       case options[:parent_span] do
         nil -> []
         parent_span -> [parent_span: parent_span]
-=======
-    Logger.metadata(rtc_engine_id: options[:id])
-
-    trace_ctx =
-      if Keyword.has_key?(options, :trace_ctx) do
-        OpenTelemetry.Ctx.attach(options[:trace_ctx])
-      else
-        Membrane.RTC.Utils.create_otel_context("rtc_engine_id:#{options[:id]}")
->>>>>>> 4fb25cad
       end
 
     Membrane.OpenTelemetry.start_span(@life_span_id, start_span_opts)
