--- conflicted
+++ resolved
@@ -667,13 +667,8 @@
         outbound_tracks: outbound_tracks,
         inbound_tracks: inbound_tracks,
         stun_servers: state.options[:network_options][:stun_servers] || [],
-<<<<<<< HEAD
         integrated_turn_options: state.integrated_turn_options,
-=======
         turn_servers: [],
-        use_integrated_turn: state.use_integrated_turn,
-        integrated_turn_ip: state.integrated_turn_ip,
->>>>>>> 31aae749
         handshake_opts: handshake_opts,
         log_metadata: [peer_id: config.id]
       }
