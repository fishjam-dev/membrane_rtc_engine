--- conflicted
+++ resolved
@@ -241,15 +241,11 @@
        endpoints: %{},
        options: options,
        packet_filters: options[:packet_filters] || %{},
-<<<<<<< HEAD
        use_integrated_turn: options[:network_options][:use_integrated_turn],
        integrated_turn_ip: options[:network_options][:integrated_turn_ip],
+       payload_and_depayload_tracks?: options[:payload_and_depayload_tracks?] || false,
        waiting_for_linking: %{},
        peer_id_to_turn_pids: %{}
-=======
-       payload_and_depayload_tracks?: options[:payload_and_depayload_tracks?] || false,
-       waiting_for_linking: %{}
->>>>>>> c9e03b3d
      }}
   end
 
