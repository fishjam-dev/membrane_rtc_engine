--- conflicted
+++ resolved
@@ -240,11 +240,8 @@
        endpoints: %{},
        options: options,
        packet_filters: options[:packet_filters] || %{},
-<<<<<<< HEAD
-       payload_and_depayload_tracks?: options[:payload_and_depayload_tracks?]
-=======
+       payload_and_depayload_tracks?: options[:payload_and_depayload_tracks?],
        waiting_for_linking: %{}
->>>>>>> 8158d2f0
      }}
   end
 
@@ -398,65 +395,23 @@
 
     packet_filters = state.packet_filters[encoding] || []
 
-<<<<<<< HEAD
-    links =
-      [
-        link(endpoint_bin_name)
-        |> via_out(Pad.ref(:output, track_id),
-          options: [
-            use_jitter_buffer?: state.payload_and_depayload_tracks?,
-            use_depayloader?: state.payload_and_depayload_tracks?,
-            packet_filters: packet_filters,
-            extensions: extensions
-          ]
-        )
-        |> to(tee)
-        |> via_out(:master)
-        |> to(fake)
-      ] ++
-        flat_map_children(ctx, fn
-          {:endpoint, other_endpoint_id} = other_endpoint_name ->
-            if endpoint_bin_name != other_endpoint_name and
-                 state.endpoints[other_endpoint_id].ctx.receive_media do
-              [
-                link(tee)
-                |> via_out(:copy)
-                |> via_in(Pad.ref(:input, track_id),
-                  options: [
-                    use_payloader?: state.payload_and_depayload_tracks?,
-                    encoding: encoding
-                  ]
-                )
-                |> to(other_endpoint_name)
-              ]
-            else
-              []
-            end
-
-          _child ->
-            []
-        end)
-
-    spec = %ParentSpec{children: children, links: links, crash_group: {endpoint_id, :temporary}}
-=======
     link_to_fake =
       link(endpoint_bin_name)
       |> via_out(Pad.ref(:output, track_id),
-        options: [packet_filters: packet_filters, extensions: extensions]
+        options: [packet_filters: packet_filters, extensions: extensions, use_depayloader?: state.payload_and_depayload_tracks?]
       )
       |> to(tee)
       |> via_out(:master)
       |> to(fake)
 
     {links, waiting_for_linking} =
-      link_inbound_track({track_id, encoding}, tee, state.waiting_for_linking, ctx)
+      link_inbound_track({track_id, encoding}, tee, state.waiting_for_linking, ctx, state)
 
     spec = %ParentSpec{
       children: children,
       links: [link_to_fake | links],
       crash_group: {endpoint_id, :temporary}
     }
->>>>>>> 8158d2f0
 
     state =
       update_in(
@@ -516,14 +471,14 @@
     {{:ok, tracks_msgs}, state}
   end
 
-  defp link_inbound_track({track_id, encoding}, tee, waiting_for_linking, ctx) do
+  defp link_inbound_track({track_id, encoding}, tee, waiting_for_linking, ctx, state) do
     reduce_children(ctx, {[], waiting_for_linking}, fn
       {:endpoint, endpoint_id}, {new_links, waiting_for_linking} ->
         if MapSet.member?(waiting_for_linking[endpoint_id], track_id) do
           new_link =
             link(tee)
             |> via_out(:copy)
-            |> via_in(Pad.ref(:input, track_id), options: [encoding: encoding])
+            |> via_in(Pad.ref(:input, track_id), options: [encoding: encoding, use_payloader?: state.payload_and_depayload_tracks?])
             |> to({:endpoint, endpoint_id})
 
           waiting_for_linking =
@@ -648,36 +603,6 @@
 
   defp get_outbound_tracks(_endpoints, false), do: []
 
-<<<<<<< HEAD
-  defp create_links(true = _receive_media, new_endpoint_bin_name, ctx, state) do
-    flat_map_children(ctx, fn
-      {:tee, {endpoint_id, track_id}} = tee ->
-        endpoint = state.endpoints[endpoint_id]
-        track = Endpoint.get_track_by_id(endpoint, track_id)
-
-        [
-          link(tee)
-          |> via_out(:copy)
-          |> via_in(Pad.ref(:input, track_id),
-            options: [
-              use_payloader?: state.payload_and_depayload_tracks?,
-              encoding: track.encoding
-            ]
-          )
-          |> to(new_endpoint_bin_name)
-        ]
-
-      _child ->
-        []
-    end)
-  end
-
-  defp create_links(false = _receive_media, _endpoint, _ctx, _state) do
-    []
-  end
-
-=======
->>>>>>> 8158d2f0
   defp setup_extensions(encoding, extension_options) do
     if encoding == :OPUS and extension_options[:vad], do: [{:vad, Membrane.RTP.VAD}], else: []
   end
