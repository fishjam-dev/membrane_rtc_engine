--- conflicted
+++ resolved
@@ -472,13 +472,9 @@
         nil
       end
 
-<<<<<<< HEAD
     telemetry_label = (options[:telemetry_label] || []) ++ [room_id: options[:id]]
 
-    {:ok,
-=======
     {{:ok, playback: :playing},
->>>>>>> 45370d7c
      %{
        id: options[:id],
        component_path: Membrane.ComponentPath.get_formatted(),
