--- conflicted
+++ resolved
@@ -51,12 +51,8 @@
 
   defp deps do
     [
-<<<<<<< HEAD
-      {:membrane_core, github: "membraneframework/membrane_core", override: true},
-=======
       {:membrane_core, "~> 0.9.0", override: true},
       {:membrane_tee_plugin, "~> 0.8.0", override: true},
->>>>>>> fa22cad2
       {:membrane_webrtc_plugin,
        github: "membraneframework/membrane_webrtc_plugin", optional: true},
       {:membrane_http_adaptive_stream_plugin, "~> 0.5.0", optional: true},
