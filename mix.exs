defmodule Membrane.RTC.Engine.MixProject do
  use Mix.Project

  @version "0.9.0"
  @github_url "https://github.com/jellyfish-dev/membrane_rtc_engine"

  def project do
    [
      app: :membrane_rtc_engine,
      version: @version,
      elixir: "~> 1.10",
      elixirc_paths: elixirc_paths(Mix.env()),
      start_permanent: Mix.env() == :prod,
      deps: deps(),
      aliases: aliases(),

      # hex
      description: "Membrane RTC Engine and its client library",
      package: package(),

      # docs
      name: "Membrane RTC Engine",
      source_url: @github_url,
      homepage_url: "https://membrane.stream",
      docs: docs(),

      # test coverage
      test_coverage: [tool: ExCoveralls],
      preferred_cli_env: [
        coveralls: :test,
        "coveralls.detail": :test,
        "coveralls.post": :test,
        "coveralls.html": :test,
        "coveralls.json": :test
      ],

      # dialyzer
      # this is because of optional dependencies
      # they are not included in PLT
      dialyzer: [
        plt_add_apps: [
          :membrane_http_adaptive_stream_plugin
        ]
      ]
    ]
  end

  def application do
    [
      mod: {Membrane.RTC.Engine.App, []},
      extra_applications: []
    ]
  end

  defp elixirc_paths(:test), do: ["lib", "test/support"]
  defp elixirc_paths(_env), do: ["lib"]

  defp deps do
    [
      {:membrane_opentelemetry, "~> 0.1.0"},
      {:membrane_core, "~> 0.11.2"},
      {:membrane_telemetry_metrics, "~> 0.1.0"},
      {:membrane_webrtc_plugin, github: "membraneframework/membrane_webrtc_plugin"},
      {:membrane_rtp_format, "~> 0.6.0"},
      {:membrane_rtp_vp8_plugin, "~> 0.7.0"},
      {:membrane_rtp_opus_plugin, "~> 0.7.0"},
      {:membrane_rtp_h264_plugin, "~> 0.14.0"},
      {:membrane_tee_plugin, "~> 0.10.0"},
      {:uuid, "~> 1.1"},
      {:qex, "~> 0.5"},
      {:jason, "~> 1.2"},
      {:unifex, "~> 1.0"},
      {:dialyxir, "1.1.0", only: :dev, runtime: false},
      {:ex_doc, "0.28.3", only: :dev, runtime: false},
      {:credo, "~> 1.6", only: :dev, runtime: false},
      {:statistics, "~> 0.6.0"},

      # Optional deps for HLS endpoint
      {:membrane_http_adaptive_stream_plugin, "~> 0.10.0", optional: true},
      {:membrane_mp4_plugin, "~> 0.18.0", optional: true},
      {:membrane_aac_plugin, "~> 0.13.0", optional: true},
      {:membrane_aac_fdk_plugin, "~> 0.14.0", optional: true},
      {:membrane_opus_plugin, "~> 0.16.0", optional: true},
      {:membrane_h264_ffmpeg_plugin,
       github: "membraneframework/membrane_h264_ffmpeg_plugin",
       branch: "bugfix/parser-input-stream-format",
       optional: true,
       override: true},
      {:membrane_framerate_converter_plugin, "~> 0.6.0", optional: true},
      {:membrane_ffmpeg_swscale_plugin, "~> 0.11.0", optional: true},

      # Test deps
<<<<<<< HEAD
      {:membrane_realtimer_plugin, "~> 0.6.0", only: :test, runtime: false},
=======
      {:membrane_file_plugin, "~> 0.12.0"},
      {:membrane_realtimer_plugin, "~> 0.5.0", only: :test, runtime: false},
      {:excoveralls, "~> 0.15.0", only: :test, runtime: false},
>>>>>>> 645859bc

      # Otel
      {:opentelemetry_api, "~> 1.0.0"},
      {:opentelemetry, "~> 1.0.0"}
    ]
  end

  defp aliases() do
    [
      integration_test: &run_integration_tests/1
    ]
  end

  defp package do
    [
      maintainers: ["Membrane Team"],
      licenses: ["Apache-2.0"],
      links: %{
        "GitHub" => @github_url,
        "Membrane Framework Homepage" => "https://membrane.stream"
      }
    ]
  end

  defp docs do
    [
      main: "readme",
      extras: extras(),
      formatters: ["html"],
      groups_for_extras: groups_for_extras(),
      assets: "internal_docs/assets",
      source_ref: "v#{@version}",
      nest_modules_by_prefix: [
        Membrane.RTC.Engine,
        Membrane.RTC.Engine.Endpoint,
        Membrane.RTC.Engine.Event,
        Membrane.RTC.Engine.Exception,
        Membrane.RTC.Engine.Message
      ],
      before_closing_body_tag: &before_closing_body_tag/1,
      groups_for_modules: [
        Engine: [
          Membrane.RTC.Engine,
          Membrane.RTC.Engine.Metrics,
          Membrane.RTC.Engine.Message,
          Membrane.RTC.Engine.Notifications.TrackNotification,
          Membrane.RTC.Engine.Peer,
          Membrane.RTC.Engine.Track,
          Membrane.RTC.Engine.Track.BitrateEstimation
        ],
        Endpoints: [
          ~r/^Membrane\.RTC\.Engine\.Endpoint\.WebRTC($|\.)/,
          ~r/^Membrane\.RTC\.Engine\.Endpoint\.HLS($|\.)/
        ],
        Events: [
          ~r/^Membrane\.RTC\.Engine\.Event($|\.)/
        ],
        Messages: [
          ~r/^Membrane\.RTC\.Engine\.Message($|\.)/
        ],
        Exceptions: [
          ~r/^Membrane\.RTC\.Engine\.Exception($|\.)/
        ]
      ]
    ]
  end

  defp extras() do
    [
      "README.md",
      "LICENSE",

      # guides
      "guides/track_lifecycle.md",
      "guides/custom_endpoints.md",
      "guides/simulcast.md",
      "guides/logs.md",
      "guides/metrics.md",
      "guides/traces.md",
      "guides/vad.md",

      # internal docs
      "internal_docs/webrtc_media_events.md",
      "internal_docs/protocol.md",
      "internal_docs/webrtc_endpoint.md",
      "internal_docs/simulcast.md": [filename: "internal_simulcast"],
      "internal_docs/engine_architecture.md": [filename: "internal_engine_architecture"]
    ]
  end

  defp groups_for_extras() do
    [
      {"Developer docs", ~r/internal_docs\//},
      {"Guides", ~r/guides\//}
    ]
  end

  defp before_closing_body_tag(:html) do
    """
    <script src="https://cdn.jsdelivr.net/npm/mermaid@9.1.1/dist/mermaid.min.js"></script>
    <style>
      .diagramWrapper svg {
        background-color: white;
      }
    </style>
    <script>
      document.addEventListener("DOMContentLoaded", function () {
        mermaid.initialize({ startOnLoad: false });
        let id = 0;
        for (const codeEl of document.querySelectorAll("pre code.mermaid")) {
          const preEl = codeEl.parentElement;
          const graphDefinition = codeEl.textContent;
          const graphEl = document.createElement("div");
          graphEl.classList.add("diagramWrapper");
          const graphId = "mermaid-graph-" + id++;
          mermaid.render(graphId, graphDefinition, function (svgSource, bindListeners) {
            graphEl.innerHTML = svgSource;
            bindListeners && bindListeners(graphEl);
            preEl.insertAdjacentElement("afterend", graphEl);
            preEl.remove();
          });
        }
      });
    </script>
    """
  end

  defp run_integration_tests(_cli_args) do
    Mix.shell().info("Getting mix dependencies in test_videoroom")

    {_io_stream, exit_status} =
      System.cmd("mix", ["deps.get"], cd: "integration_test/test_videoroom", into: IO.stream())

    if exit_status != 0, do: raise("Failed to get dependencies in test_videoroom")

    Mix.shell().info("Installing npm dependencies in test_videoroom")

    if packages_installed?("integration_test/test_videoroom/assets") do
      Mix.shell().info("* Already installed")
    else
      {_io_stream, exit_status} =
        System.cmd("npm", ["ci"], cd: "integration_test/test_videoroom/assets", into: IO.stream())

      if exit_status != 0, do: raise("Failed to install npm dependecies in test_videoroom")
    end

    Mix.shell().info("Running integration tests")

    {_io_stream, exit_status} =
      System.cmd("mix", ["test"], cd: "integration_test/test_videoroom", into: IO.stream())

    if exit_status != 0, do: raise("Failed to run integration tests")
  end

  defp packages_installed?(dir) do
    System.cmd("npm", ["ls", "--prefix", dir, "--prefer-offline"], stderr_to_stdout: true)
    |> case do
      {output, 0} ->
        missing =
          output
          |> String.split("\n")
          |> Enum.filter(&Regex.match?(~r/UNMET DEPENDENCY|empty/, &1))

        if length(missing) > 0,
          do: false,
          else: true

      {_output, _} ->
        false
    end
  end
end<|MERGE_RESOLUTION|>--- conflicted
+++ resolved
@@ -90,13 +90,9 @@
       {:membrane_ffmpeg_swscale_plugin, "~> 0.11.0", optional: true},
 
       # Test deps
-<<<<<<< HEAD
+      {:membrane_file_plugin, "~> 0.13.0"},
       {:membrane_realtimer_plugin, "~> 0.6.0", only: :test, runtime: false},
-=======
-      {:membrane_file_plugin, "~> 0.12.0"},
-      {:membrane_realtimer_plugin, "~> 0.5.0", only: :test, runtime: false},
       {:excoveralls, "~> 0.15.0", only: :test, runtime: false},
->>>>>>> 645859bc
 
       # Otel
       {:opentelemetry_api, "~> 1.0.0"},
