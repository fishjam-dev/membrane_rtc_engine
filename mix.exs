--- conflicted
+++ resolved
@@ -88,13 +88,8 @@
       {:membrane_raw_audio_format, "~> 0.10.0", optional: true},
       {:membrane_h264_ffmpeg_plugin, "~> 0.25.2", optional: true},
       {:membrane_audio_filler_plugin, "~> 0.1.0", optional: true},
-<<<<<<< HEAD
       {:membrane_video_compositor_plugin, "~> 0.2.0", optional: true},
-      {:membrane_http_adaptive_stream_plugin, "~> 0.10.0", optional: true},
-=======
-      {:membrane_video_compositor_plugin, "~> 0.1.0", optional: true},
       {:membrane_http_adaptive_stream_plugin, "~> 0.11.0", optional: true},
->>>>>>> 1620023e
 
       # Test deps
       {:membrane_file_plugin, "~> 0.13.0"},
