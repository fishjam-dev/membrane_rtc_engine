--- conflicted
+++ resolved
@@ -50,12 +50,8 @@
 
   defp deps do
     [
-<<<<<<< HEAD
-      {:postgrex, "~> 0.16"},
       {:ecto_sql, "~> 3.7"},
-=======
       {:membrane_opentelemetry, "~> 0.1.0"},
->>>>>>> 54d81998
       {:membrane_core, "~> 0.10.0"},
       {:membrane_telemetry_metrics, "~> 0.1.0"},
       {:membrane_webrtc_plugin, "~> 0.7.0"},
