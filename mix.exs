--- conflicted
+++ resolved
@@ -50,7 +50,7 @@
 
   defp deps do
     [
-<<<<<<< HEAD
+      {:membrane_core, "~> 0.10.0"},
       {
         :membrane_telemetry_metrics,
         branch: "basic-functionality-implementation",
@@ -81,15 +81,7 @@
        github: "membraneframework/membrane_rtp_h264_plugin",
        override: true,
        branch: "support-telemetry"},
-=======
-      {:membrane_core, "~> 0.10.0"},
-      {:membrane_rtp_plugin, "~> 0.13.0"},
       {:membrane_tee_plugin, "~> 0.9.0"},
-      {:membrane_webrtc_plugin, "~> 0.4.0"},
-      {:membrane_rtp_h264_plugin, "~> 0.12.0"},
-      {:membrane_rtp_vp8_plugin, "~> 0.5.0"},
-      {:membrane_rtp_format, "~> 0.4.0"},
->>>>>>> 45370d7c
       {:uuid, "~> 1.1"},
       {:jason, "~> 1.2"},
       {:unifex, "~> 1.0"},
