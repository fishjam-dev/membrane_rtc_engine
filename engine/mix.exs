--- conflicted
+++ resolved
@@ -58,11 +58,7 @@
       {:membrane_rtp_format, "~> 0.8.0"},
       {:membrane_opentelemetry, "~> 0.1.0"},
       {:ex_sdp, "~> 0.13.1"},
-<<<<<<< HEAD
-      {:elixir_uuid, "~> 1.2.1"},
-=======
       {:elixir_uuid, "~> 1.2"},
->>>>>>> 0bab96fc
       {:statistics, "~> 0.6.0"},
       # for colouring diffs in upgrade guides
       {:makeup_diff, "~> 0.1", only: :dev, runtime: false},
