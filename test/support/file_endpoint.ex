defmodule Membrane.RTC.Engine.Support.FileEndpoint do
  @moduledoc false

  # Endpoint that publishes data from a file.
  # Starts publishing data on receiving `:start` message.

  use Membrane.Bin

  require Membrane.Logger

  alias Membrane.RTC.Engine
  alias Membrane.RTC.Engine.Support.StaticTrackSender
  alias Membrane.RTP.PayloaderBin

  @type encoding_t() :: String.t()

  def_options rtc_engine: [
                spec: pid(),
                description: "Pid of parent Engine"
              ],
              file_path: [
                spec: Path.t(),
                description: "Path to track file"
              ],
              track: [
                spec: Engine.Track.t(),
                description: "Track to publish"
              ],
              ssrc: [
                spec: RTP.ssrc_t(),
                description: "SSRC of RTP packets"
              ],
              payload_type: [
                spec: RTP.payload_type_t(),
                description: "Payload type of RTP packets"
              ]

  def_output_pad :output,
    demand_unit: :buffers,
    accepted_format: _any,
    availability: :on_request

  @impl true
<<<<<<< HEAD
  def handle_init(opts) do
    if opts.track.encoding != :H264 and opts.track.encoding != :OPUS do
      raise "Unsupported track codec: #{inspect(opts.track.encoding)}. The only supported codecs are :H264 and :OPUS."
=======
  def handle_init(_ctx, opts) do
    if opts.track.encoding != :H264 do
      raise "Unsupported track codec: #{inspect(opts.track.encoding)}. The only supported codec is :H264."
>>>>>>> 73137331
    end

    {[], Map.from_struct(opts)}
  end

  @impl true
  def handle_playing(_ctx, state) do
    {[
       notify_parent: {:publish, {:new_tracks, [state.track]}},
       notify_parent: {:forward_to_parent, :tracks_added}
     ], state}
  end

  @impl true
  def handle_pad_added(Pad.ref(:output, {_track_id, _rid}) = pad, _ctx, state) do
    payloader = Membrane.RTP.PayloadFormat.get(state.track.encoding).payloader

    payloader_bin = %PayloaderBin{
      payloader: payloader,
      ssrc: state.ssrc,
      payload_type: state.payload_type,
      clock_rate: state.track.clock_rate
    }

<<<<<<< HEAD
    parser = parser_interceptor(state.track.encoding)

    spec = %ParentSpec{
      children: %{
        source: %Membrane.File.Source{
          location: state.file_path
        },
        payloader: payloader_bin,
        track_sender: %StaticTrackSender{track: state.track}
      },
      links: [
        link(:source)
        |> then(parser)
        |> to(:payloader)
        |> to(:track_sender)
        |> to_bin_output(pad)
      ]
    }
=======
    spec =
      child(:source, %Membrane.File.Source{location: state.file_path})
      |> child(:parser, %Membrane.H264.FFmpeg.Parser{framerate: state.framerate, alignment: :nal})
      |> child(:payloader, payloader_bin)
      |> child(:track_sender, %StaticTrackSender{track: state.track})
      |> bin_output(pad)
>>>>>>> 73137331

    {[spec: spec], state}
  end

  @impl true
  def handle_parent_notification({:new_tracks, _list}, _ctx, state) do
    {[], state}
  end

  @impl true
  def handle_parent_notification({:remove_tracks, _list}, _ctx, state) do
    {[], state}
  end

  @impl true
  def handle_parent_notification(:start, _ctx, state) do
    track_ready = {:track_ready, state.track.id, :high, state.track.encoding}
    {[notify_parent: track_ready], state}
  end

  defp parser_interceptor(:OPUS) do
    fn link_builder ->
      to(link_builder, :decoder, Membrane.AAC.FDK.Decoder)
      |> to(:encoder, %Membrane.Opus.Encoder{
        input_caps: %Membrane.RawAudio{channels: 1, sample_rate: 48_000, sample_format: :s16le}
      })
      |> to(:parser, %Membrane.Opus.Parser{})
    end
  end

  defp parser_interceptor(:H264) do
    fn link_builder ->
      to(link_builder, :parser, %Membrane.H264.FFmpeg.Parser{
        framerate: {60, 1},
        alignment: :nal
      })
    end
  end
end<|MERGE_RESOLUTION|>--- conflicted
+++ resolved
@@ -41,15 +41,9 @@
     availability: :on_request
 
   @impl true
-<<<<<<< HEAD
   def handle_init(opts) do
     if opts.track.encoding != :H264 and opts.track.encoding != :OPUS do
       raise "Unsupported track codec: #{inspect(opts.track.encoding)}. The only supported codecs are :H264 and :OPUS."
-=======
-  def handle_init(_ctx, opts) do
-    if opts.track.encoding != :H264 do
-      raise "Unsupported track codec: #{inspect(opts.track.encoding)}. The only supported codec is :H264."
->>>>>>> 73137331
     end
 
     {[], Map.from_struct(opts)}
@@ -74,33 +68,15 @@
       clock_rate: state.track.clock_rate
     }
 
-<<<<<<< HEAD
     parser = parser_interceptor(state.track.encoding)
 
-    spec = %ParentSpec{
-      children: %{
-        source: %Membrane.File.Source{
-          location: state.file_path
-        },
-        payloader: payloader_bin,
-        track_sender: %StaticTrackSender{track: state.track}
-      },
-      links: [
-        link(:source)
-        |> then(parser)
-        |> to(:payloader)
-        |> to(:track_sender)
-        |> to_bin_output(pad)
-      ]
-    }
-=======
-    spec =
+    spec = [
       child(:source, %Membrane.File.Source{location: state.file_path})
-      |> child(:parser, %Membrane.H264.FFmpeg.Parser{framerate: state.framerate, alignment: :nal})
+      |> then(parser)
       |> child(:payloader, payloader_bin)
       |> child(:track_sender, %StaticTrackSender{track: state.track})
       |> bin_output(pad)
->>>>>>> 73137331
+    ]
 
     {[spec: spec], state}
   end
@@ -123,20 +99,38 @@
 
   defp parser_interceptor(:OPUS) do
     fn link_builder ->
-      to(link_builder, :decoder, Membrane.AAC.FDK.Decoder)
-      |> to(:encoder, %Membrane.Opus.Encoder{
-        input_caps: %Membrane.RawAudio{channels: 1, sample_rate: 48_000, sample_format: :s16le}
+      child(link_builder, :decoder, Membrane.AAC.FDK.Decoder)
+      |> child(:encoder, %Membrane.Opus.Encoder{
+        input_stream_format: %Membrane.RawAudio{
+          channels: 1,
+          sample_rate: 48_000,
+          sample_format: :s16le
+        }
       })
-      |> to(:parser, %Membrane.Opus.Parser{})
+      |> child(:parser, %Membrane.Opus.Parser{})
     end
   end
 
   defp parser_interceptor(:H264) do
     fn link_builder ->
-      to(link_builder, :parser, %Membrane.H264.FFmpeg.Parser{
+      child(link_builder, :parser, %Membrane.H264.FFmpeg.Parser{
         framerate: {60, 1},
         alignment: :nal
       })
     end
   end
+
+  defp parser_interceptor(:OPUS) do
+    fn link_builder ->
+      child(link_builder, :decoder, Membrane.AAC.FDK.Decoder)
+      |> child(:encoder, %Membrane.Opus.Encoder{
+        input_stream_format: %Membrane.RawAudio{
+          channels: 1,
+          sample_rate: 48_000,
+          sample_format: :s16le
+        }
+      })
+      |> child(:parser, %Membrane.Opus.Parser{})
+    end
+  end
 end