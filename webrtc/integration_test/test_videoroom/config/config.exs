--- conflicted
+++ resolved
@@ -35,10 +35,7 @@
 
 config :phoenix, :json_library, Jason
 
-<<<<<<< HEAD
-=======
 # The CI image is too old for the precompiled deps to work
->>>>>>> 0bab96fc
 config :bundlex, :disable_precompiled_os_deps, apps: [:ex_libsrtp]
 
 import_config "#{config_env()}.exs"